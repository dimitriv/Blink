{- 
   Copyright (c) Microsoft Corporation
   All rights reserved. 

   Licensed under the Apache License, Version 2.0 (the ""License""); you
   may not use this file except in compliance with the License. You may
   obtain a copy of the License at

   http://www.apache.org/licenses/LICENSE-2.0

   THIS CODE IS PROVIDED ON AN *AS IS* BASIS, WITHOUT WARRANTIES OR
   CONDITIONS OF ANY KIND, EITHER EXPRESS OR IMPLIED, INCLUDING WITHOUT
   LIMITATION ANY IMPLIED WARRANTIES OR CONDITIONS OF TITLE, FITNESS FOR
   A PARTICULAR PURPOSE, MERCHANTABLITY OR NON-INFRINGEMENT.

   See the Apache Version 2.0 License for specific language governing
   permissions and limitations under the License.
-}
module Vectorize where
 
import AstExpr
import AstComp
import AstCombinator

import PpComp
import qualified GenSym as GS

import Text.Parsec.Pos

import qualified Data.Set as S
import Control.Monad.State

import Data.List as M

import Data.Functor.Identity 

import Opts

import CardinalityAnalysis

import VecMonad 
import VecScaleUp    -- Up-vectorization
import VecScaleDn    -- Down-vectorization
import VecScaleForce -- Force vectorization

import TcMonad
import TcComp 
import TcErrors ( ErrCtx (..) )

import PassFold ( elimMitigsIO )

import Debug.Trace 

data VectScaleFact 
  = -- Scale up factor 
    VectScaleUp 
     { vs_cin  :: Int
     , vs_cout :: Int
     , vs_cand_mults :: [(Int,Int)] }
     -- List of (min,mout) s.t. mout divides min (multiplicities) 

    -- Scale down factor
  | VectScaleDn 
     { vs_cin  :: Int 
     , vs_cout :: Int
     , vs_cand_divisors :: [(Int,Int)] }

    -- A variation of VectScaleDn
  | VectScaleDnInOrOut 
     { vs_cinout :: Either Int Int        -- Only input or output is known 
     , vs_cinout_cand_divisors :: [Int] } -- Divisors of whichever we known

  deriving ( Show ) 


{- Note [RateAction]
   ~~~~~~~~~~~~~~~~~
Consider the vectorization of the following code:
  
   seq { t1 >>> c1
       ; t2
       }

Assume that c1 (a computer) can vectorize to 24-8. However, as it
currently stands t1 has the flexibility of vectorizing up or down (if
it is a repeat component). For instance one valid vectorization may be
48-24; in fact this vectorization matches exactly the vectorization of
the input queue of c1.

However this behavior is incorrect. The t1 component can take 48bits,
and emit the 24 down to c1 who will then terminate. The bind will
switch at tha point and t2 will take over the rest of the input stream
-- alas t1 has already consumed 24bits that were destined for t2!

Why did this happen? We allowed in flexible vectorization for 't1's
rate to change, from 1-1 to 48-24 (or, effectively 2-1). Therefore the
output matched c1's vectorization by having consumed more than
necessary to produce what the vectorized c1 needs.  

The solution to this is to disallow 'flexible' rate vectorization on 
the left of a (>>>) whose right hand side is a computer!

-}

data RateAction = RigidRate | FlexiRate

isRigidRate RigidRate = True
isRigidRate _         = False

isFlexiRate FlexiRate = True
isFlexiRate _         = False 


compVectScaleFactDn :: RateAction -> Int -> Int -> VectScaleFact
compVectScaleFactDn ra cin cout
  = VectScaleDn { vs_cin  = cin
                , vs_cout = cout
                , vs_cand_divisors 
                    = [ (x,y)
                      | x <- divs_of cin                             -- take a divisor of the input
                      , y <- divs_of cout
                      , let mul1 = if x > 0 then cin `div` x else 1  -- here is the multiplicity x ~~> cin
                      , let mul2 = if y > 0 then cout `div` y else 1 -- here is the multiplicity x ~~> cin
                      , if isRigidRate ra then mul1 == mul2 else mul1 <= mul2
                        -- In rigid mode preserve the rate of the original component. 
                      ] }
  where divs_of n = if n > 0 then someDivisors n else [0]

someDivisors :: Int -> [ Int ]
someDivisors n 
  = filter (\x -> n `mod` x == 0 && x <= n) [1..n]


compVectScaleFacts :: RateAction -> Ty -> Int -> Int -> [VectScaleFact]
compVectScaleFacts ra ty_in cin cout
  = [ compVectScaleFactUp ra ty_in cin cout
    , compVectScaleFactDn ra cin cout]

compVectScaleFactUp :: RateAction -> Ty -> Int -> Int -> VectScaleFact
compVectScaleFactUp ra ty_in cin cout
  = VectScaleUp { vs_cin = cin
                , vs_cout = cout
                , vs_cand_mults = reverse $ allVectMults ra ty_in cin cout
                }

compVectScaleFactDn_InOrOut :: Maybe Int -> Maybe Int -> VectScaleFact
-- Precondition: only one of them is a *Just* 
compVectScaleFactDn_InOrOut mcin mcout
  = case (mcin,mcout) of 
      (Nothing, Nothing) 
          -> error "compVectScaleFactDn_InOrOut: Can't happen!" 
      (Just i, Nothing) 
          -> VectScaleDnInOrOut (Left i)  (someDivisors i)
      (Nothing, Just j) 
          -> VectScaleDnInOrOut (Right j) (someDivisors j)
      (Just _, Just _)   
          -> error "compVectScaleFactDn_InOrOut: Can't happen!" 

allVectMults :: RateAction -> Ty -> Int -> Int -> [(Int,Int)]
-- TODO: make this infinite (or at least very large)
allVectMults ra ty_in xin xout = [ (x,y)  
                                 | x <- [1..128]
                                 , y <- [1..128]
                                 , if isRigidRate ra then x == y 
                                   else x `mod` y == 0 && x >= y
                                 , good_sizes x y 
                              ]
<<<<<<< HEAD
  where in_vect_bound _ = 256
        out_vect_bound  = 256 
=======
  where in_vect_bound _ = 256 + 32 -- Increase this slightly above 256 (needed for some rates)
        out_vect_bound  = 256 + 32 -- Increase this slightly above 256 (needed for some rates)
>>>>>>> 8647bfdd
        good_sizes x y = xin*x  <= in_vect_bound ty_in && 
                         xout*y <= out_vect_bound


-- Delayed result of vectorization
data DelayedVectRes 
   = DVR { dvr_comp :: IO (Comp () ())
         , dvr_vres :: VectRes 
         , dvr_orig_tyin  :: Ty -- original (pre-vect) in type
         , dvr_orig_tyout :: Ty -- original (pre-vect) out type
         }


mitigateUp :: Maybe SourcePos -> String
           -> Ty -> Int -> Int -> VecM (Comp () ())
mitigateUp loc orig ty lo hi 
  = do { (comp,binds) <- runVecMBnd $ 
            do { x  <- newTypedName "x_mt_up" (if lo == 1 then ty else TArr (Literal lo) ty) loc
               ; i  <- newTypedName "i" tint loc 
               ; let ya_ty = TArr (Literal hi) ty
               ; ya <- newDeclTypedName "mt_ya_up" ya_ty loc Nothing
               ; let bnd = hi `div` lo
               ; let comp = xRepeat $ 
                            xSeq $ 
                            [ CMD $ 
                              xTimes i (0::Int) bnd $ 
                              xSeq [ CMD $ x <:- xTake
                                   , if lo == 1 then 
                                        CMD $ ya .!i .:= x
                                     else 
                                        CMD $ ya .!(i .* lo, lo) .:= x
                                   ]
                            , CMD $ xEmit ya 
                            ]
               ; return (comp loc)
               }
       ; fname <- newVectName ("mitigate_up" ++ orig) loc 
       ; return $
            cLetFunC loc () fname [] binds comp $ 
            cCall loc () fname []
       }

mitigateDn :: Maybe SourcePos
           -> String
           -> Ty -> Int -> Int -> VecM (Comp () ())
mitigateDn loc orig ty hi lo 
  = do { (comp,binds) <- runVecMBnd $ 
             do { x <- newTypedName "x_mt_dn" (TArr (Literal hi) ty) loc
                ; i <- newTypedName "i" tint loc
                ; let bnd = hi `div` lo
                ; let comp = xRepeat $ xSeq $
                             [ CMD $ x <:- xTake
                             , if lo == 1 
                               then CMD $ xEmits x
                               else CMD $ 
                                    xTimes i (0::Int) bnd $ 
                                      xEmit (x .!(i .* lo, lo))
                             ]
                ; return (comp loc)
                }
       ; fname <- newVectName ("mitigate_dn" ++ orig) loc 
       ; return $
            cLetFunC loc () fname [] binds  comp $ 
            cCall loc () fname []
       }

compileMitigs :: GS.Sym -> Comp () () -> IO (Comp () ())
-- Compile away mitigators.
-- TODO: at the moment this is a bit inefficient, 
-- better to compile directly in terms of tick and process.
compileMitigs sym comp 
  = runVecM vec_action sym (VecEnv [] []) (VecState 0 0) >>= (return . fst)
  where 
    vec_action = mapCompM_ return compile comp
    compile c 
      | MkComp c0 loc _ <- c
      , Mitigate ty i1 i2 <- c0 
      = if i1 <= i2 
        then mitigateUp loc "compiled" ty i1 i2
        else mitigateDn loc "compiled" ty i1 i2
      | otherwise
      = return c

matchControl :: (GS.Sym, VecEnv)
             -> [ [DelayedVectRes] ] -> [ [DelayedVectRes] ]
-- For a set of blocks c1...cn
-- This function accepts the vectorization candidates for each one
-- and tries to match them so that input and output vectorizations
-- agree -- or can be mitigated to match.
-- E.g.
--   [ [vc11,vc12], [vc21,vc22] ]
--   ~~~> 
--   [ [vc11,vc21], [vc11,vc22], [vc12,vc21], [vc11,vc22] ]
-- in the case where all queues match up
matchControl (sym,venv) bcands 
  = let cands = go [] bcands [] 
    in map mitigate cands 
  where 
    go acc ([]:_) k           
      = error "Can't happen! Empty vectorization result!" 
    go acc ([c1]:crest) k     
      = go (c1:acc) crest k
    go acc ((c1:c1s):crest) k 
      = go (c1:acc) crest (go acc (c1s:crest) k)
    go acc [] k                 
      = (reverse acc) : k

    mitigate :: [DelayedVectRes] -> [DelayedVectRes]
    mitigate vcs = 
      let ain  = gcd_in vcs
          aout = gcd_out vcs
      in map (mitigate_one ain aout) vcs 

    gcd_in vcs = 
      let ins = 
            concat $ map (\dvr -> 
              case dvr_vres dvr of 
                NoVect            -> [1]
                DidVect 0 _ util  -> []
                DidVect ic _ util -> [ic]
            ) vcs 
      in gcd_many ins

    gcd_out vcs = 
      let outs = 
            concat $ map (\dvr -> 
              case dvr_vres dvr of 
                NoVect            -> [1]
                DidVect _ 0 util  -> []
                DidVect _ oc util -> [oc]
            ) vcs 
      in gcd_many outs

    gcd_many [a1] = a1
    gcd_many (a1:a2:as) = gcd_many (gcd a1 a2 : as)
    gcd_many [] = 0 

    -- Could be empty only in the exceptional case where they are all 
    -- filtered out because they are zero

    mitigate_one ain aout 
                 dvr@(DVR { dvr_comp = mk_comp
                          , dvr_vres = vres
                          , dvr_orig_tyin  = tin
                          , dvr_orig_tyout = tout
                          })
      | NoVect <- vres
      = dvr 
      | DidVect cin cout u <- vres
      = let mk_comp' = 
              do { comp <- vecMIO $ mk_comp 

{-
                 ; vecMIO $ do { putStrLn "mitigate_one" 
                               ; putStrLn $ "ain  = " ++ show ain
                               ; putStrLn $ "aout = " ++ show aout
                               ; putStrLn $ "cin  = " ++ show cin
                               ; putStrLn $ "cout = " ++ show cout 
                               -- ; putStrLn $ "comp = " ++ show comp
                               }
-}
                 ; let loc = compLoc comp
                 ; c'  <- mk_in comp cin ain tin
                 ; c'' <- mk_out c' cout aout tout
                 ; return c'' 
                 }

        in dvr { dvr_comp = inCurrentEnv (sym,venv) mk_comp'
               , dvr_vres = DidVect ain aout u -- (u - mitig_util)
               }

      | otherwise
      = error "mitigate_one: Can't happen!"


mk_in c cin ain tin 
  | cin == 0 || ain == cin
    -- no need for mitigation
  = return c
  | otherwise
  , let loc = compLoc c
  = do { -- m <- mitigateUp loc "_bnd" tin ain cin
       ; let m = cMitigate loc () tin ain cin 
       ; return $ 
         cPar loc () (mkParInfo NeverPipeline) m c
       }

mk_out c cout aout tout
  | cout == 0 || aout == cout
  = return c
  | otherwise
  , let loc = compLoc c
  = do { -- m <- mitigateDn loc "_bnd" tout cout aout
       ; let m = cMitigate loc () tout cout aout
       ; return $ 
         cPar loc () (mkParInfo NeverPipeline) c m
       }


matchData :: (GS.Sym, VecEnv)
          -> ParInfo 
          -> Maybe SourcePos 
          -> [ DelayedVectRes ] 
          -> [ DelayedVectRes ] 
          -> [ DelayedVectRes ]
matchData (sym,venv) p loc xs ys = go_left xs ys 
  where 
    go_left [vc1] vcs2       = lchoose vc1 vcs2 []
    go_left (vc1:vcs1) vcs2  = lchoose vc1 vcs2 (go_right vcs1 vcs2)
    go_left [] _             = error "go_left"
    go_right vcs1 [vc2]      = rchoose vcs1 vc2 []
    go_right vcs1 (vc2:vcs2) = rchoose vcs1 vc2 (go_left vcs1 vcs2)
    go_right _ []            = error "go_right"

    lchoose vc1 [vc2] k
      | vcs <- mitigatePar (sym,venv) p loc vc1 vc2
      = vcs ++ k 
      | otherwise
      = k
    lchoose vc1 (vc2:vc2s) k
      | vcs <- mitigatePar (sym,venv) p loc vc1 vc2
      = vcs ++ k ++ lchoose vc1 vc2s []
      | otherwise
      = k ++ lchoose vc1 vc2s []

    lchoose _ [] _ = error "lchoose"

    rchoose [vc1] vc2 k
      | vcs <- mitigatePar (sym,venv) p loc vc1 vc2 
      = vcs ++ k
      | otherwise
      = k
    rchoose (vc1:vc1s) vc2 k
      | vcs <- mitigatePar (sym,venv) p loc vc1 vc2
      = vcs ++ k ++ rchoose vc1s vc2 []
      | otherwise
      = k ++ rchoose vc1s vc2 []

    rchoose [] _ _ = error "rchoose"


pruneMaximal :: [ DelayedVectRes ] -> [ DelayedVectRes ] 
pruneMaximal xs 
  = -- first group by VectRes in-out
    let groups 
          = groupBy (\vr1 vr2 -> 
              vectResQueueEq (dvr_vres vr1) (dvr_vres vr2)) $ 
            sortBy (\vr1 vr2 -> 
              vectResQueueComp (dvr_vres vr1) (dvr_vres vr2)) $ 
            xs
    in
    -- and for each group pick the maximal
    map filter_maximal groups

  where filter_maximal xs = runIdentity (filterMaximal xs)
  

filterMaximal :: Monad m => [ DelayedVectRes ] -> m DelayedVectRes
filterMaximal cs 
  = case cs of 
      []     -> fail "Empty vectorization choices!" 
      (c:cs) -> return $ go c cs 
  where go c []      = c
        go c (c':cs) = if vectResUtil (dvr_vres c) < vectResUtil (dvr_vres c')
                       then go c' cs 
                       else go c cs


mitigatePar :: (GS.Sym, VecEnv)
            -> ParInfo 
            -> Maybe SourcePos
            -> DelayedVectRes 
            -> DelayedVectRes 
            -> [ DelayedVectRes ]
mitigatePar (sym,venv) pnfo loc dp1 dp2
 = case (dvr_vres dp1, dvr_vres dp2) of
     (NoVect,NoVect) -> 
        [ DVR { dvr_comp = mk_par dp1 dp2 
              , dvr_vres = NoVect
              , dvr_orig_tyin  = dvr_orig_tyin dp1 
              , dvr_orig_tyout = dvr_orig_tyout dp2
              }  
        ]

     -- Treat NoVect as DidVect 1 1 
     (v1@NoVect, v2@(DidVect cin cout u))
        | let t1 = dvr_orig_tyout dp1 
        , let t2 = if cin > 1 
                   then TArr (Literal cin) (dvr_orig_tyin dp2)
                   else dvr_orig_tyin dp2
        , t1 == t2
        , let u = chooseParUtility (vectResUtil v1) 
                                   (vectResUtil v2) (cin,cin)
        -> [ DVR { dvr_comp = mk_par dp1 dp2
                 , dvr_vres = DidVect 1 cout u
                 , dvr_orig_tyin  = dvr_orig_tyin dp1
                 , dvr_orig_tyout = dvr_orig_tyout dp2
                 }
           ]
        | otherwise
          -- TODO: make this more flexible in the future
        -> []

     (v1@(DidVect cin cout u), v2@NoVect) 

        | let t2 = dvr_orig_tyin dp2 
        , let t1 = if cout > 1
                   then TArr (Literal cin) (dvr_orig_tyout dp1)
                   else dvr_orig_tyout dp1
        , t1 == t2
        , let u = chooseParUtility (vectResUtil v1) 
                                   (vectResUtil v2) (cout,cout) 
        -> [ DVR { dvr_comp = mk_par dp1 dp2
                 , dvr_vres = DidVect cin 1 u
                 , dvr_orig_tyin  = dvr_orig_tyin dp1
                 , dvr_orig_tyout = dvr_orig_tyout dp2
                 } 
           ] 
        | otherwise
          -- TODO: make this more flexible in the future
        -> []

     (DidVect ci co u1, DidVect ci' co' u2)
       | co == ci' || co == 0 || ci' == 0
       -> let m = if co > 0 then co else ci'
              u = chooseParUtility u1 u2 (m,m)
          in [ DVR { dvr_comp = mk_par dp1 dp2
                   , dvr_vres = DidVect ci co' u
                   , dvr_orig_tyin  = dvr_orig_tyin dp1
                   , dvr_orig_tyout = dvr_orig_tyout dp2
                   }
             ]

{- NO PAR MITIGATION!
       | co `mod` ci' == 0 -- divisible
       -> mitPars (sym,venv) pnfo loc ci co u1 dp1 ci' co' u2 dp2
-}
       | otherwise
       -> [] 

  where 
    -- No mitigation
    mk_par dp1 dp2 
      = do { p1 <- dvr_comp dp1
           ; p2 <- dvr_comp dp2 
           ; return $ cPar loc () pnfo p1 p2
           }


mitUpDn :: RateAction -> Maybe SourcePos -> DelayedVectRes -> [ DelayedVectRes ] 
mitUpDn ra loc dvr@(DVR { dvr_comp       = mk_c
                        , dvr_vres       = r
                        , dvr_orig_tyin  = tin
                        , dvr_orig_tyout = tout
                        })
  = case r of 
      NoVect 
        -> [ dvr ] 
      DidVect ain aout u 
        | let x1 = if ain == 0 then 1 else ain
        , let x2 = if aout == 0 then 1 else aout
        , let avms = allVectMults ra undefined ain aout
        -> dvr : [ dvr { dvr_comp = do { c   <- mk_c 
                                       ; let c'  = mit_dn c (m1*ain) ain tin 
                                       ; let c'' = mit_up c' aout (m2*aout) tout
                                       ; return c''
                                       }

                       

                       , dvr_vres = 
                            let u' = chooseParUtility 
                                        (chooseParUtility minUtil u (x1,m1*x1))
                                        minUtil (x2,m2*x2)
                            in DidVect (m1*ain) (m2*aout) u' -- u?
                       }
                 | (m1,m2) <- avms
                 ]
        | otherwise
        -> [ dvr ] 

  where mit_dn c hi lo_c tin 
           | lo_c == 0 || hi == lo_c
           = c
           | otherwise 
           = cPar loc () pnever (cMitigate loc () tin hi lo_c) c
        mit_up c lo_c hi tout
           | lo_c == 0 || hi == lo_c
           = c
           | otherwise
           = cPar loc () pnever c (cMitigate loc () tout lo_c hi)



mitUpDn_Maybe :: Bool 
              -> RateAction 
              -> Maybe SourcePos 
              -> DelayedVectRes -> [ DelayedVectRes ] 
mitUpDn_Maybe flexi ra loc vres 
  = if flexi then mitUpDn ra loc vres else [vres]



doVectComp :: GS.Sym
           -> VecEnv
           -> Comp (CTy, Card) Ty -> VectScaleFact 
           -> [DelayedVectRes]
doVectComp gs venv comp (VectScaleUp cin cout mults) 
  = map do_vect_up mults
  where 
    do_vect_up (min,mout) 
      = DVR { dvr_comp = inCurrentEnv (gs,venv) $ 
                         doVectorizeCompUp comp cin cout (min,mout)
            , dvr_vres = DidVect (cin*min) (cout*mout) minUtil
            , dvr_orig_tyin  = inTyOfCTyBase  (fst $ compInfo comp)
            , dvr_orig_tyout = yldTyOfCTyBase (fst $ compInfo comp)
            }

doVectComp gs venv comp (VectScaleDn cin cout divs) 
  = map do_vect_dn divs
  where 
    do_vect_dn (divin,divout)
      = DVR { dvr_comp = inCurrentEnv (gs,venv) $
                         doVectorizeCompDn comp cin cout (divin,divout)
            , dvr_vres = DidVect divin divout minUtil
            , dvr_orig_tyin  = inTyOfCTyBase  (fst $ compInfo comp)
            , dvr_orig_tyout = yldTyOfCTyBase (fst $ compInfo comp)
            }

doVectComp gs venv comp (VectScaleDnInOrOut cinout divs) 
  = map do_vect_inout_dn divs
  where 
    do_vect_inout_dn d 
      = let vcomp = inCurrentEnv (gs,venv) $
                    doVectorizeCompDnInOrOut comp cinout d
            (divin,divout) 
               = case cinout of
                   Left {}  -> (d,1) -- only vectorized input
                   Right {} -> (1,d) -- only vectorized output
        in DVR { dvr_comp = vcomp
               , dvr_vres = DidVect divin divout minUtil
               , dvr_orig_tyin  = inTyOfCTyBase  (fst $ compInfo comp)
               , dvr_orig_tyout = yldTyOfCTyBase (fst $ compInfo comp)
               }
 
computeVectTop :: Bool -> Comp (CTy, Card) Ty -> VecM [DelayedVectRes]
computeVectTop verbose = computeVect FlexiRate
  where
    computeVect ra x 
       = do { -- vecMIO $ putStrLn $ 
              -- "Vectorizer, traversing: " ++ compShortName x
              go ra x
            }
    go ra comp =
        let (cty,card) = compInfo comp
            loc        = compLoc comp 
            tyin       = inTyOfCTyBase cty
            tyout      = yldTyOfCTyBase cty
            self_no_vect = 
              DVR { dvr_comp       = return (eraseComp comp)
                  , dvr_vres       = NoVect
                  , dvr_orig_tyin  = tyin
                  , dvr_orig_tyout = tyout }

        in
        case unComp comp of
          Var x -> lookupCVarBind x >>= computeVect ra
          BindMany c1 xs_cs 
            | SimplCard (Just cin) (Just cout) <- card
            , isVectorizable tyin  || cin  == 0 
            , isVectorizable tyout || cout == 0 
            -> do { let sf = compVectScaleFactDn ra cin cout 
                  ; (gs,venv) <- getVecEnv 
                  ; let vss = doVectComp gs venv comp sf
                  ; let self = self_no_vect { dvr_vres = mkNoVect cin cout }
                  ; return $ self : vss
                  }

            | otherwise
            -> do { let css = c1 : map snd xs_cs
                  ; let xs  = map fst xs_cs

                    -- Step 1: vectorize css
                  ; vss <- mapM (computeVect ra) css
                    
{-
                  ; vecMIO $ 
                    do { putStrLn "(Bind) vss, lengths of each cand. set."
                       ; mapM (\(c,vs) -> do { -- putStrLn $ "** Computation is = " ++ show c
                                               putStrLn $ "** Candidates     = " ++ show (length vs)
                                             }) (zip css vss)
                       }
-}

                    -- Step 2: form candidates (lazily) 
                  ; env <- getVecEnv 
                  ; let ress = matchControl env (map pruneMaximal vss)

                  ; let builder = \(c:cs) -> cBindMany loc () c (zip xs cs)

{-
                  ; vecMIO $ 
                    mapM (\dvr-> putStrLn $ "DVR vres=" ++ 
                                         show (dvr_vres dvr)) 
                         (map (mkBindDelayedVRes builder) ress)
                  ; vecMIO $ 
                    putStrLn $ 
                    "(Bind) Length of ress = " ++ show (length ress)
-}
        
                  ; when (null ress) $ vecMIO $
                    do { putStrLn "WARNING: BindMany empty vectorization:"
                       ; print $ ppComp comp }


                    -- Step 3: build for each candidate in ress a BindMany
                  ; return $ 
                    pruneMaximal $ map (mkBindDelayedVRes builder) ress

                  }
  

          Par p c1 c2 
            -> do { -- See Note [RateAction]
                    let ra1 = if hasDoneTyBase $ fst (compInfo c2) 
                              then RigidRate
                              else ra
                       
                  ; vcs1 <- computeVect ra1 c1 -- NB: /not/ ra
                  ; vcs2 <- computeVect ra c2

                  ; let dbgv x xs = 
                         vecMIO $ 
                          do { putStrLn $ "(Par) comp = " ++ show x 
                             ; putStrLn $ "(Par) len  = " ++ show (length xs) 
                             ; when (length xs < 400) $ 
                                 mapM_ (\w -> putStrLn $ show (dvr_vres w)) xs
                             ; putStrLn "----------------------" 
                             }

<<<<<<< HEAD
{- 
=======
{-
>>>>>>> 8647bfdd
                  ; dbgv c1 vcs1
                  ; dbgv c2 vcs2 
-}
                  ; env <- getVecEnv 
                  ; let ress_pre = matchData env p loc vcs1 vcs2
                  ; let ress = pruneMaximal ress_pre

{-
                  ; vecMIO $ 
                    putStrLn $ "(Par) Length ress = " ++ show (length ress) 
-}
                  ; when (null ress) $ vecMIO $ 
                    do { putStrLn "WARNING: Par empty vectorization:"
                       ; print $ ppComp comp
              
                       }

                  ; return ress
                  }
          LetStruct sdef c2
            -> do { vcs2 <- computeVect ra c2
                  ; return $ 
                    [ liftDVR (cLetStruct loc () sdef) dvr
                    | dvr <- vcs2 ]
                  }
          Let x c1 c2
            -> do { vcs2 <- extendCVarBind x c1 $ computeVect ra c2
                  ; return $ 
                    [ liftDVR (cLet loc () x (eraseComp c1)) dvr
                    | dvr <- vcs2 ]
                  }
          LetExternal f fdef c1
            -> do { vcs1 <- computeVect ra c1
                  ; return $ 
                    [ liftDVR (cLetExternal loc () f (eraseFun fdef)) dvr
                    | dvr <- vcs1 ]
                  }

          LetE x e c1
            -> do { vcs1 <- computeVect ra c1
                  ; return $ 
                    [ liftDVR (cLetE loc () x (eraseExp e)) dvr
                    | dvr <- vcs1 ]
                  }
          LetFun x fn c1
            -> do { vcs1 <- computeVect ra c1
                  ; return $ 
                    [ liftDVR (cLetFun loc () x (eraseFun fn)) dvr
                    | dvr <- vcs1 ]
                  }
          LetFunC f params locals c1 c2
            -> do { vcs2 <- extendCFunBind f params locals c1 $
                            computeVect ra c2
                  ; return $ 
                    [ liftDVR (cLetFunC loc () f params (eraseLocals locals)
                                                        (eraseComp c1)) dvr
                    | dvr <- vcs2
                    ]
                  }
          Call f es 
            -> do { CFunBind { cfun_params = prms
                             , cfun_locals = lcls
                             , cfun_body   = bdy } <- lookupCFunBind f
                  ; vbdys <- computeVect ra bdy
                                 -- TODO: add (computation) params in context
                  ; let new_f = f  { name = name f ++ "_VECTORIZED" } 
                                 -- TODO: proper uniq generation
                  ; return [ liftDVR mk_call dvr
                           | dvr <- vbdys
                           , let mk_call bd
                                   = cLetFunC loc () 
                                         new_f prms (eraseLocals lcls) bd $ 
                                         cCall loc () new_f $ 
                                         map eraseCallArg es
                           ]
                  }
          Interleave c1 c2
            -> return $ [ self_no_vect ]

          Branch e c1 c2
            | SimplCard (Just cin) (Just cout) <- card
            , isVectorizable tyin  || cin  == 0 
            , isVectorizable tyout || cout == 0 
            -> do { let sf = compVectScaleFactDn ra cin cout 
                  ; (sym,venv) <- getVecEnv 
                  ; let vss = doVectComp sym venv comp sf
                  ; let self = self_no_vect { dvr_vres = mkNoVect cin cout }
                  ; return (self : vss)
                  }

            | otherwise
            -> do { -- when verbose $ vecMIO (putStrLn "Branch/other")
                  ; vcs1 <- computeVect ra c1
                  ; vcs2 <- computeVect ra c2

                  ; env <- getVecEnv 
                  ; let ress = matchControl env (map pruneMaximal [vcs1,vcs2])

                  ; let builder = \([x1,x2])-> cBranch loc () (eraseExp e) x1 x2
                        branch_cands = pruneMaximal $ map (mkBindDelayedVRes builder) ress

{-
                  ; vecMIO $ 
                    do { putStrLn "(Branch) vss, lengths of each cand. set."
                       -- ; putStrLn $ "Branch itself is: " ++ show comp
                       ; mapM (\(c,vs) -> do { -- putStrLn $ "** Computation is = " ++ show c
                                               putStrLn $ "** Candidates     = " ++ show (length vs)
                                             }) (zip [c1,c2] [vcs1,vcs2])
                       ; putStrLn $ "Branch candidate length = " ++ show (length ress)
                       ; putStrLn $ "Branch pruned cands     = " ++ show (length branch_cands)
                       }
-}

                  ; when (null ress) $ 
                    vecMIO $
                    do { putStrLn "WARNING: Branch empty vectorization:" 
                       ; print $ ppComp comp }


 
                  -- ; vecMIO $ do { putStrLn $ "Branch candidates:"
                  --               ; mapM (\v -> putStrLn $ "dvr_vres = " ++ show (dvr_vres v)) branch_cands
                  --               }


                  ; return $ branch_cands
                  }


          VectComp (finalin,finalout) c1
            -> do { vc <- vectorizeWithHint (finalin,finalout) c1
                  ; let self = self_no_vect
                  ; let vect = 
                         DVR { dvr_comp  = return vc
                             , dvr_vres  = DidVect finalin finalout minUtil
                             , dvr_orig_tyin  = tyin
                             , dvr_orig_tyout = tyout }
                  ; return $ [vect] -- No self, FORCE this!
                  }

          -- Treat nested annotations exactly the same as repeat
          Repeat Nothing (MkComp (VectComp hint c1) _ _)
            -> computeVect ra (cRepeat loc (cty,card) (Just (Rigid True hint)) c1)

          Repeat (Just (Rigid f (finalin, finalout))) c1
            -> do { vc <- vectorizeWithHint (finalin,finalout) c1
                  ; let self = self_no_vect

                  ; let vect = 
                         DVR { dvr_comp  = return $ 
                                           cRepeat loc () Nothing vc
                             , dvr_vres  = DidVect finalin finalout minUtil
                             , dvr_orig_tyin  = tyin
                             , dvr_orig_tyout = tyout }
                  ; return $ mitUpDn_Maybe f ra loc vect 
                  }

          Repeat (Just (UpTo f (maxin, maxout))) c1
             -> do { vss <- computeVect ra $ cRepeat loc (cty,card) Nothing c1
                   ; let filter_res (dvr@DVR{ dvr_vres = r })
                           = case r of NoVect -> True
                                       DidVect i j _ -> i <= maxin && j <= maxout
                   ; return $ concat $ 
                     map (mitUpDn_Maybe f ra loc) (filter filter_res vss)
                   }
          

          Repeat Nothing c -- NB: Vectorizing in anything we wish!
            | SimplCard (Just cin) (Just cout) <- snd $ compInfo c 
            , isVectorizable tyin || cin == 0 
            , isVectorizable tyout || cout == 0
            -> do { when verbose $ vecMIO (putStrLn "Repeat (nothing)")
                  ; let [vsf_up,vsf_dn] = compVectScaleFacts ra tyin cin cout
                  ; (sym,venv) <- getVecEnv 
                  ; let vcs_ups = doVectComp sym venv c vsf_up
                  ; let vcs_dns = doVectComp sym venv c vsf_dn
    
                  ; let vcs = vcs_ups ++ vcs_dns

                  ; let self = self_no_vect 
                  ; return $ self : [ liftDVR (cRepeat loc () Nothing) vc
                                    | vc <- vcs ]
                  }
            | SimplCard mcin mcout <- snd $ compInfo c
            , isVectorizable tyin ||  
                 (case mcin  of { Nothing -> True ; Just cin  -> cin == 0 })
            , isVectorizable tyout || 
                 (case mcout of { Nothing -> True ; Just cout -> cout == 0 })
            -> do { 
{-
                    vecMIO $
                    putStrLn "Repeat (just: scaling down only input/output!)"
-}
                  ; let sf = compVectScaleFactDn_InOrOut mcin mcout

                  ; (sym, venv) <- getVecEnv 
                  ; let vcs = doVectComp sym venv c sf

                     -- Tedious 'self' case ... 
                  ; let cin_fin = 
                           case mcin of 
                             Nothing -> 1 
                             Just cin -> cin
                  ; let cout_fin = 
                           case mcout of 
                             Nothing -> 1 
                             Just cout -> cout
                  ; let self = self_no_vect 
                                  { dvr_vres = mkNoVect cin_fin cout_fin }

                   ; return (self : [ liftDVR (cRepeat loc () Nothing) vc
                                    | vc <- vcs 
                                    ])
                   }

            | otherwise
            -> do { vcs <- computeVect ra c
                  ; return [ liftDVR (cRepeat loc () Nothing) vc
                           | vc <- vcs
                           ]
                  }

          Filter e 
            -> return $ [ self_no_vect ]



          ReadSrc (RWRealTyAnn ty)
            | isVectorizable tyout
            -> let r = self_no_vect 
                         { dvr_comp = return $
                                      cReadSrc loc () (RWBaseTyAnn ty) 
                         , dvr_vres = DidVect 0 0 minUtil
                         }
               in return [r]

          ReadSrc other_ann
            | isVectorizable tyout
            -> return [ self_no_vect { dvr_vres = DidVect 0 0 minUtil } ]

          WriteSnk (RWRealTyAnn ty)
            | isVectorizable tyin
            -> let r = self_no_vect 
                         { dvr_comp = return $
                                      cWriteSnk loc () (RWBaseTyAnn ty) 
                         , dvr_vres = DidVect 0 0 minUtil
                         }
               in return [r]

          WriteSnk other_ann 
            | isVectorizable tyin
            -> return [ self_no_vect { dvr_vres = DidVect 0 0 minUtil } ]


          ReadInternal bid tp
            | isVectorizable tyout
            -> return [ self_no_vect { dvr_vres = DidVect 0 0 minUtil } ]

          WriteInternal bid
            | isVectorizable tyin
            -> return [ self_no_vect { dvr_vres = DidVect 0 0 minUtil } ]

          Return e
            | isVectorizable tyin  || isBufTy tyin
            , isVectorizable tyout || isBufTy tyout 
            -> return [ self_no_vect { dvr_vres = DidVect 0 0 minUtil } ]


          Until e c1 
            | SimplCard (Just cin) (Just cout) <- snd (compInfo c1)
            , isVectorizable tyin  || cin  == 0
            , isVectorizable tyout || cout == 0
            -> do { let sf = compVectScaleFactDn ra cin cout 
                  ; (sym,venv) <- getVecEnv
                  ; let vss = doVectComp sym venv c1 sf
                  ; let self = self_no_vect { dvr_vres = mkNoVect cin cout }
                  ; return $ 
                    self : [ liftDVR (cUntil loc () (eraseExp e)) vc
                           | vc <- vss 
                           ] }
            | otherwise
            -> return [ self_no_vect ] 

          While e c1
            | SimplCard (Just cin) (Just cout) <- snd (compInfo c1)
            , isVectorizable tyin  ||  cin == 0
            , isVectorizable tyout || cout == 0
            -> do { let sf  = compVectScaleFactDn ra cin cout 
                  ; (sym,venv) <- getVecEnv
                  ; let vss = doVectComp sym venv c1 sf
                  
                  ; let self = self_no_vect { dvr_vres = mkNoVect cin cout }
                  ; return $ 
                    self : [ liftDVR (cWhile loc () (eraseExp e)) vc
                           | vc <- vss 
                           ] }
            | otherwise
            -> return [ self_no_vect ]

          Times ui e elen x c1
            | SimplCard (Just cin) (Just cout) <- snd (compInfo c1)
            , isVectorizable tyin  || cin == 0
            , isVectorizable tyout || cout == 0
            -> do { -- when verbose $ vecMIO (putStrLn "Times")
                  ; let sf_down = compVectScaleFactDn ra cin cout 
                  ; (sym,venv) <- getVecEnv 
                  ; let vss = doVectComp sym venv c1 sf_down
                  ; let downvects 
                          = [ liftDVR (cTimes loc () ui (eraseExp e)
                                                        (eraseExp elen) x) vc
                            | vc <- vss
                            ] 

                    -- Moreover, if 'elen' is a constant expression 
                    -- then we can also scale up!
                  ; let sf_ups
                          | MkExp (EVal (VInt n)) _ _ <- elen
                          , MkExp (EVal (VInt 0)) _ _ <- e
                          , VectScaleUp cin cout mults 
                               <- compVectScaleFactUp ra tyin cin cout
                          , cin > 0
                          = let one_mult (min,mout) 
                                   = n `mod` (cin*min) == 0 && n >= cin*min
                                build_mult (min,mout)
                                   = (n `div` (cin*min), 
                                        VectScaleUp cin cout [(min,mout)])
                                possible_mults = filter one_mult mults 
                            in map build_mult possible_mults
                         | otherwise
                         = [] 

                  ; upvects <- mapM (\(n',sf_up) -> 
                       do { (sym,venv) <- getVecEnv 
                          ; let ups = doVectComp sym venv c1 sf_up
                          ; return [ liftDVR (cTimes loc ()
                                                 ui 
                                                 (eraseExp e) 
                                                 (eVal loc () (VInt n')) x) vc
                                   | vc <- ups
                                   ]
                          }) sf_ups

                  ; let self = self_no_vect { dvr_vres = mkNoVect cin cout }
                  ; return $ self : downvects ++ concat upvects

                  }

            | otherwise
            -> do { vecMIO $ putStrLn $ 
                    "WARNING: Weird Times in vectorization!"
                  ; return [ self_no_vect ] 
                  }


          Map Nothing e -> 
            let mults = allVectMults ra tyin 1 1 
                mk_vect_map env (min,mout) 
                  = DVR { dvr_comp 
                              = inCurrentEnv env $
                                vectMap min mout tyin tyout loc e
                        , dvr_vres = DidVect min mout minUtil
                        , dvr_orig_tyin  = tyin
                        , dvr_orig_tyout = tyout
                        }
                  
            in do { env <- getVecEnv 
                  ; let vect_maps = map (mk_vect_map env) mults
                  ; return $ self_no_vect : vect_maps } 

          Map (Just (UpTo f (min,mout))) e -> 
            let mults = filter (\(i,j) -> i <= min && j <= mout) $ 
                        allVectMults ra tyin 1 1 
                mk_vect_map env (min,mout) 
                  = DVR { dvr_comp 
                              = inCurrentEnv env $
                                vectMap min mout tyin tyout loc e
                        , dvr_vres = DidVect min mout minUtil
                        , dvr_orig_tyin  = tyin
                        , dvr_orig_tyout = tyout
                        }
                  
            in do { env <- getVecEnv 
                  ; let vect_maps = map (mk_vect_map env) mults
                  ; return $ concat $ map (mitUpDn_Maybe f ra loc) $ 
                             self_no_vect : vect_maps 
                  }

          Map (Just (Rigid f (min,mout))) e
            | min `mod` mout == 0          -- mout divides min
            -> let mults = [(min,mout)]  
                   mk_vect_map env (min,mout) 
                     = DVR { dvr_comp 
                                = inCurrentEnv env $ 
                                  vectMap min mout tyin tyout loc e 
                           , dvr_vres = DidVect min mout minUtil
                           , dvr_orig_tyin  = tyin
                           , dvr_orig_tyout = tyout
                           }

               in do { env <- getVecEnv
                     ; let vect_maps = map (mk_vect_map env) mults
                     ; return $ concat $ map (mitUpDn_Maybe f ra loc) vect_maps  
                     }
            | otherwise
            -> vecMFail "Vectorization failure, bogus map annotation!"

          _other_simpl_comp0 
             | SimplCard (Just cin) (Just cout) <- card
             , isVectorizable tyin  || cin == 0 
             , isVectorizable tyout || cout == 0
             -> do { let sf = compVectScaleFactDn ra cin cout
                   ; (sym,venv) <- getVecEnv
                   ; let vss = doVectComp sym venv comp sf
                   ; return $ 
                     self_no_vect { dvr_vres = mkNoVect cin cout } : vss 
                   }
             | otherwise 
             -> do { vecMIO $ 
                     do { putStrLn "WARNING: NOT vectorizing:"
                        ; putStrLn $ "In-type     = " ++ show tyin
                        ; putStrLn $ "Out-type    = " ++ show tyout
                        ; putStrLn $ "Cardinality = " ++ show card 
                        ; print $ ppComp (eraseComp comp)
                        ; putStrLn $ "Returning self." 
                        } 
                   ; return $ [self_no_vect] 
                   }


vectorizeWithHint (finalin,finalout) c
  -- Scale up!
  | SimplCard (Just cin) (Just cout) <- card
  , finalin  `mod` cin == 0      -- cin divides finalin
  , finalout `mod` cout == 0     -- cout divides finalout
  , let min  = finalin `div` cin
  , let mout = finalout `div` cout
  , min `mod` mout == 0          -- mout divides min
  , isVectorizable tyin || cin == 0
  , isVectorizable tyout || cout == 0
  = do { -- vecMIO (putStrLn "Repeat (just: scaling up)")
       ; doVectorizeCompUp c cin cout (min,mout)
       }

  -- or Scale down!
  | SimplCard (Just cin) (Just cout) <- card
  , cin `mod` finalin == 0
  , cout `mod` finalout == 0
  , isVectorizable tyin || cin == 0
  , isVectorizable tyout || cout == 0
  = do { -- vecMIO (putStrLn "Repeat (just: scaling down)")
       ; doVectorizeCompDn c cin cout (finalin,finalout)
       }

  -- If it is not a simple cardinality then we will just trust the annotation.
  | not (isSimplCard card)
  , isVectorizable tyin
  , isVectorizable tyout
  = doVectorizeCompForce c (finalin, finalout)

  | otherwise 
  = vecMFail $ 
    "Vectorization failure, (annotation/analysis mismatch) for:" ++ show c

  where (cty,card) = compInfo c
        tyin       = inTyOfCTyBase cty
        tyout      = yldTyOfCTyBase cty




liftDVR :: (Comp () () -> Comp () ()) 
        -> DelayedVectRes 
        -> DelayedVectRes
-- Simply transform the computation inside a delayed DVR without
-- touching anything else.
liftDVR f dvr 
  = dvr { dvr_comp = dvr_comp dvr >>= (return . f) }


mkBindDelayedVRes :: ([Comp () ()] -> Comp () ())
                  -> [DelayedVectRes] -> DelayedVectRes
mkBindDelayedVRes f vs@(mk_v1:mk_v1s)
  = mk_v1 { dvr_comp = mk_bind_many 
          , dvr_vres = mk_vres_many
          }
  where 
    u = chooseBindUtility $
        map (vectResUtil . dvr_vres) vs
    mk_bind_many 
      = do { x <- sequence (map dvr_comp vs)
           ; return $ f x }
    mk_vres_many 
      = case assert_all_equal_vres vs of        
         () -> 
             let dids = filter (did_vect . dvr_vres) vs
             in case dids of 
                  []          -> NoVect
                  (one_did:_) -> (dvr_vres one_did) { vect_util = u } 

mkBindDelayedVRes _f [] = error "mkBindDelayedVRes: empty list"

assert_all_equal_vres vs = 
  let tmp = map dvr_vres (filter (did_vect . dvr_vres) vs)
      ins  = map (\(DidVect i o _) -> i) tmp
      outs = map (\(DidVect i o _) -> o) tmp
  in if all_eq ins && all_eq outs then () else error "assert_all_equal_vres FAILURE!" 

did_vect (DidVect {}) = True
did_vect NoVect       = False

all_eq []     = True
all_eq (x:[]) = True
all_eq (x:y:xs) = (x==y) && all_eq (y:xs)



{- Entry point to the vectorizer
 - ~~~~~~~~~~~~~~~~~~~~~~~~~~~~~~~~~~~~~~~~~~~~~~~~~~~~~~~~~~~~~~~~~~~ -}

runDebugVecM :: DynFlags 
             -> Comp CTy Ty 
             -> TyDefEnv 
             -> Env 
             -> CEnv 
             -> GS.Sym -> TcMState -> IO [Comp CTy Ty] 
runDebugVecM dflags comp tenv env cenv sym unifiers
  = let verbose = isDynFlagSet dflags Verbose
    in
    do { -- First run cardinality analysis
       ; when verbose $ putStrLn "Vectorization starting ..." 
       ; ccomp <- runCardinalityAnalysis verbose comp
       ; when verbose $ 
         putStrLn "Cardinality analysis finished, starting vectorization ..."
       ; (vss,_vstate)
             <- let vec_action = computeVectTop verbose ccomp
                in runVecM vec_action sym (VecEnv [] []) (VecState 0 0)

       ; putStrLn "====>" 
       ; putStrLn $ "Vectorizer: length of results is: " ++ show (length vss)
         -- Now do the final selection! 
       ; vs_maxi <- filterMaximal vss 

       ; let do_one (DVR { dvr_comp = io_comp, dvr_vres = _vres })
                = do { vc_mit <- io_comp
                       -- Fuse mitigators
                     ; vc_opt_mit <- elimMitigsIO sym vc_mit
                       -- Compile away remaining mitigators
                     ; vc <- if isDynFlagSet dflags NativeMitigators 
                             then return vc_opt_mit
                             else -- compile them away  
                                  compileMitigs sym vc_opt_mit

                     ; res <- runTcM (tyCheckTopComp vc) 
                                  tenv env cenv sym GlobalDefs unifiers
                     ; case res of
                         Left err 
                          -> do { putStrLn "Type error in vectorization result."
                                ; print err 
                                ; print (ppComp vc) 
                                ; error "Vectorization bug!" }
                         Right (tcv,_st) 
                          -> return tcv
                     }
        ; mapM do_one [vs_maxi] 
          -- mapM do_one vss
       }
<|MERGE_RESOLUTION|>--- conflicted
+++ resolved
@@ -165,13 +165,8 @@
                                    else x `mod` y == 0 && x >= y
                                  , good_sizes x y 
                               ]
-<<<<<<< HEAD
-  where in_vect_bound _ = 256
-        out_vect_bound  = 256 
-=======
   where in_vect_bound _ = 256 + 32 -- Increase this slightly above 256 (needed for some rates)
         out_vect_bound  = 256 + 32 -- Increase this slightly above 256 (needed for some rates)
->>>>>>> 8647bfdd
         good_sizes x y = xin*x  <= in_vect_bound ty_in && 
                          xout*y <= out_vect_bound
 
@@ -712,11 +707,7 @@
                              ; putStrLn "----------------------" 
                              }
 
-<<<<<<< HEAD
-{- 
-=======
 {-
->>>>>>> 8647bfdd
                   ; dbgv c1 vcs1
                   ; dbgv c2 vcs2 
 -}
