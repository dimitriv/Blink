{-
   Copyright (c) Microsoft Corporation
   All rights reserved.

   Licensed under the Apache License, Version 2.0 (the ""License""); you
   may not use this file except in compliance with the License. You may
   obtain a copy of the License at

   http://www.apache.org/licenses/LICENSE-2.0

   THIS CODE IS PROVIDED ON AN *AS IS* BASIS, WITHOUT WARRANTIES OR
   CONDITIONS OF ANY KIND, EITHER EXPRESS OR IMPLIED, INCLUDING WITHOUT
   LIMITATION ANY IMPLIED WARRANTIES OR CONDITIONS OF TITLE, FITNESS FOR
   A PARTICULAR PURPOSE, MERCHANTABLITY OR NON-INFRINGEMENT.

   See the Apache Version 2.0 License for specific language governing
   permissions and limitations under the License.
-}
{-# LANGUAGE GADTs, DeriveGeneric, DeriveDataTypeable, ScopedTypeVariables, RecordWildCards #-}
{-# OPTIONS_GHC -Wall #-}
module AstExpr ( 
    module AstName
  , module AstExprTypes
  , module LUTBasicTypes
  , module AstExpr 
  ) where

import Prelude hiding (exp, mapM)
import Control.DeepSeq.Generics (NFData(..), genericRnf)
import Data.Loc
import Data.Monoid
import Data.Data (Data)
import Data.Functor.Identity (Identity(..))
import Data.Maybe ( isJust )
import Data.Traversable (mapM)
import Data.Typeable (Typeable)
import GHC.Generics (Generic)
import Text.Show.Pretty (PrettyVal)
import qualified Data.Set as S

import Orphans ()
import AstName
import AstExprTypes
import LUTBasicTypes

<<<<<<< HEAD
import {-# SOURCE #-} LUTAnalysis

{-------------------------------------------------------------------------------
  Various kinds of variables
-------------------------------------------------------------------------------}

type TyName  = String
type FldName = String

-- | Type variables (ranging over Ty or CTy)
type TyVar = String

-- | Arrow length variables (ranging over type level naturals)
type LenVar = String

-- | Bitwidth variables (ranging over type level bitwidth annotations)
type BWVar = String

-- | Buffer IDs
type BufId = String

{-------------------------------------------------------------------------------
  Names
-------------------------------------------------------------------------------}

-- Unique identifiers
newtype Uniq = MkUniq { unUniq :: String }
  deriving (Generic, Typeable, Data, Eq, Ord)

instance Show Uniq where
  show (MkUniq s) = s

-- | Mutability kind (mutable or immutable)
data MutKind = Imm | Mut
  deriving (Generic, Typeable, Data, Eq, Ord, Show)

data GName t
  = MkName { name    :: String
           , uniqId  :: Uniq
           , nameTyp :: t
           , nameLoc :: SrcLoc
           , nameMut :: MutKind
           }
  deriving (Generic, Typeable, Data)

instance Located (GName t) where
    locOf = locOf . nameLoc

isMutable :: GName t -> Bool
isMutable nm = case nameMut nm of { Imm -> False ; Mut -> True }

instance Eq (GName t) where
  nm1 == nm2 = (name nm1 == name nm2) && (uniqId nm1 == uniqId nm2)

-- NB: The Ord class is suspicious in the light of the above Eq class.
-- We should revisit uses of Maps from GNames.

instance Ord (GName t) where
  nm1 <= nm2 = (uniqId nm1 <= uniqId nm2)

instance Show (GName t) where
  show (MkName x _id _ _ _loc)    = x


toName :: String -> SrcLoc -> t -> MutKind -> GName t
toName s mpos typ mk =
    MkName { name    = s
           , uniqId  = MkUniq s
           , nameLoc = mpos
           , nameMut = mk
           , nameTyp = typ
           }

nameArgTy :: GName t -> GArgTy t
nameArgTy nm = GArgTy (nameTyp nm) (nameMut nm)

updNameId :: Uniq -> GName t -> GName t
updNameId uid nm = nm { uniqId = uid }

updNameTy :: GName t -> u -> GName u
updNameTy (MkName n i _ mk l) utyp = MkName n i utyp mk l

getNameWithUniq :: GName t -> String
getNameWithUniq nm = name nm ++ "_blk" ++ unUniq (uniqId nm)

{-------------------------------------------------------------------------------
  Types in the source language

  (No type variables, "length" expressions)
-------------------------------------------------------------------------------}

data SrcTy where
  SrcTUnit     :: SrcTy
  SrcTBit      :: SrcTy
  SrcTBool     :: SrcTy

  SrcTArray    :: SrcNumExpr -> SrcTy -> SrcTy
  SrcTInt      :: SrcBitWidth -> SrcSignedness -> SrcTy
  SrcTDouble   :: SrcTy
  SrcTStruct   :: TyName -> SrcTy

  -- Just useful for the embedding
  SrcInject    :: Ty -> SrcTy

  -- We record the absense of a type annotation here
  SrcTyUnknown :: SrcTy

  deriving (Generic, Typeable, Data, Eq)

-- | Bit widths in the source language are _always_ given (unknown bit widths
-- are only used in the type checker for the types of literals).
data SrcBitWidth
  = SrcBW8
  | SrcBW16
  | SrcBW32
  | SrcBW64
  deriving (Generic, Typeable, Data, Eq, Show)

-- | Source-language integer types are annotated with a signedness flag.
data SrcSignedness
  = SrcSigned
  | SrcUnsigned
  deriving (Generic, Typeable, Data, Eq, Show)  

data SrcNumExpr where
  -- | User explicitly specifies the length
  SrcLiteral :: Int -> SrcNumExpr

  -- | NArr: Length is the same as the length of the array of the given name
  SrcNArr :: GName SrcTy -> SrcNumExpr

  -- | User doesn't specify array length.
  -- We record the the location for the sake of error messages.
  SrcNVar :: SrcLoc -> SrcNumExpr

  deriving (Generic, Typeable, Data, Eq)

{-------------------------------------------------------------------------------
  Types in the internal language

  (Type variables, no "length" expressions)
-------------------------------------------------------------------------------}

data Ty where
  -- TVars are just strings since they don't appear in user programs
  TVar      :: TyVar -> Ty
  TUnit     :: Ty
  TBit      :: Ty
  TBool     :: Ty
  TString   :: Ty                       -- Currently we have very limited supports for strings -
                                        -- they can only be printed
  TArray    :: NumExpr -> Ty -> Ty
  TInt      :: BitWidth -> Signedness -> Ty
  TDouble   :: Ty
  -- TODO: We could inline GStructDef here?
  TStruct   :: TyName -> [(FldName, Ty)] -> Ty
  TInterval :: Int -> Ty

  -- Arrow and buffer types
  TArrow :: [ArgTy] -> Ty -> Ty
  TBuff  :: BufTy -> Ty

  TVoid  :: Ty

  deriving (Generic, Typeable, Data, Eq, Ord)

-- An argument type (we record the mutability)
data GArgTy t
  = GArgTy { argty_ty  :: t
           , argty_mut :: MutKind
           }
  deriving (Generic, Typeable, Data, Eq, Ord)

type ArgTy = GArgTy Ty


data NumExpr where
  Literal :: Int -> NumExpr

  -- | NVar: Length to be inferred from the context (or polymorphic)
  NVar :: LenVar -> NumExpr

  deriving (Generic, Typeable, Data, Eq, Ord)

data BitWidth
  = BW8
  | BW16
  | BW32
  | BW64
  | BWUnknown BWVar -- TODO: Why is this not a GName t instead of a BWVar?
  deriving (Generic, Typeable, Data, Eq, Ord, Show)

data Signedness
  = Signed
  | Unsigned
  deriving (Generic, Typeable, Data, Eq, Ord, Show)
           
data BufTy =
    -- | Internal buffer (for parallelization)
    IntBuf { bufty_ty :: Ty }

    -- | External buffer (for the `ReadSrc` or `WriteSnk`)
    --
    -- NOTE: We record the type that the program is reading/writing, _NOT_
    -- its base type (in previous versions we recorded the base type here).
  | ExtBuf { bufty_ty :: Ty }
  deriving (Generic, Typeable, Data, Eq, Ord)
=======
>>>>>>> de24c8ea

{------------------------------------------------------------------------
  Expressions (parameterized by the (Haskell) type of (Ziria) types
------------------------------------------------------------------------}

data GUnOp t =
    NatExp
  | Neg
  | Not
  | BwNeg
  | Cast t   -- Cast to this target type
  | ALength
  deriving (Generic, Typeable, Data, Eq, Ord)

data BinOp =
  -- arithmetic operators
    Add
  | Sub
  | Mult
  | Div
  | Rem
  | Expon
  -- bitwise operators
  | ShL
  | ShR
  | BwAnd
  | BwOr
  | BwXor
  -- comparison operators
  | Eq
  | Neq
  | Lt
  | Gt
  | Leq
  | Geq
  | And
  | Or
  deriving (Generic, Typeable, Data, Show, Eq, Ord)

data Val where
  VBit    :: Bool    -> Val
  VInt    :: Integer -> Signedness -> Val
  VDouble :: Double  -> Val
  VBool   :: Bool    -> Val
  VString :: String  -> Val
  VUnit   :: Val
  deriving (Generic, Typeable, Data, Show, Eq, Ord)

data LengthInfo
     = LISingleton
     | LILength Int  -- Invariant: > 0
     | LIMeta String -- For meta-variables in quasi-quotes only
  deriving (Generic, Typeable, Data, Eq, Ord, Show)

data UnrollInfo
  = Unroll        -- force unroll
  | NoUnroll      -- force no-unroll
  | AutoUnroll    -- do whatever the compiler would do (no annotation)
  deriving (Generic, Typeable, Data, Eq, Ord)

-- If true, the binding should be forced to be inlined.
-- This is used by e.g. the vectorizer to bind inlinable
-- sub-arrays of the input array.
data ForceInline
  = ForceInline   -- Always inline
  | NoInline      -- Never inline
  | AutoInline    -- Let the compiler decide
  deriving (Generic, Typeable, Data, Eq, Ord)


-- | Dereference expressions, abstract over expressions inside
data AGDerefExp expr t
  = GDVar  (GName t)
  | GDProj (AGDerefExp expr t) FldName
  | GDArr  (AGDerefExp expr t) expr LengthInfo

  -- DELETEME
  -- | GDNewArray t [expr]
  --         -- NB: t is the array type, not the element type
  -- | GDNewStruct t [(FldName,expr)]
  --         -- NB: t is the struct type
  deriving Show

type GDerefExp t a = AGDerefExp (GExp t a) t

-- | Dereference expressions with abstract values as indices
type LVal idx = AGDerefExp idx Ty

derefToExp :: SrcLoc -> AGDerefExp (GExp t ()) t -> GExp t ()
derefToExp loc = go 
  where go (GDVar nm)           = MkExp (EVar nm) loc ()
        go (GDProj de fld)      = MkExp (EProj (go de) fld) loc ()
        go (GDArr de1 e2 li)    = MkExp (EArrRead (go de1) e2 li) loc ()
        -- DELETEME
        -- go (GDNewArray _t es)   = MkExp (EValArr es) loc ()
        -- go (GDNewStruct t flds) = MkExp (EStruct t flds) loc ()

derefBase :: AGDerefExp e t -> GName t
derefBase (GDVar x) = x
derefBase (GDArr d _ _) = derefBase d
derefBase (GDProj d _)  = derefBase d


isMutGDerefExp :: GExp t a -> Maybe (GDerefExp t a)
isMutGDerefExp e = case unExp e of
  EVar nm | not (isMutable nm) -> Nothing
          | otherwise          -> Just (GDVar nm)
  EProj estruct fld -> do
    gde <- isMutGDerefExp estruct
    return (GDProj gde fld)
  EArrRead earr estart elen -> do
    gdarr <- isMutGDerefExp earr
    return (GDArr gdarr estart elen)
  _ -> Nothing -- All other cases are immutable

nameArgTy :: GName t -> GArgTy t
nameArgTy nm = GArgTy (nameTyp nm) (nameMut nm)

checkArgMut :: [ArgTy]    -- Function argument types (expected)
            -> [GExp t a] -- Arguments
            -> Bool       -- Mutable arguments must be isMutGDerefExp
checkArgMut fun_tys args = all check_mut (zip fun_tys args)
  where check_mut (GArgTy _ Mut, earg) = isJust $ isMutGDerefExp earg
        check_mut _other               = True

data GExp0 t a where
  -- | A single value
  --
  -- We record the type of the value because literals are overloaded.
  EVal :: t -> Val -> GExp0 t a

  -- | An array value
  EValArr :: [GExp t a] -> GExp0 t a

  EVar :: GName t -> GExp0 t a

  EUnOp :: GUnOp t -> GExp t a -> GExp0 t a
  EBinOp :: BinOp -> GExp t a -> GExp t a -> GExp0 t a

  -- | EArrRead ex ei j.
  --
  -- Read a subarray of 'ex' starting at index ei of length j and going as long
  -- as LengthInfo says.
  --
  -- If LengthInfo is LISingleton, then we are supposed to only read at a
  -- single position and return a scalar. Otherwise we return an array.
  EArrRead :: GExp t a -> GExp t a -> LengthInfo -> GExp0 t a

  -- | Assignment
  --
  -- Although the syntax here allows for arbitrary expressions on the LHS,
  -- really we only allow "dereferencing expressions" of the form
  --
  -- > d := x | d.f | d[e] | d[e,j]
  --
  -- TODO -- TODO : let bindings too are important to lift to normal forms!
  -- 
  -- See semantics for details.
  EAssign :: GExp t a -> GExp t a -> GExp0 t a

  -- | Array write
  --
  -- See comments for `EArrRead` and `EAssign`.
  --
  -- TODO: Maybe merge with `EAssign`.
  EArrWrite :: GExp t a -> GExp t a -> LengthInfo -> GExp t a -> GExp0 t a

  EFor :: UnrollInfo -> GName t -> GExp t a -> GExp t a -> GExp t a -> GExp0 t a


  EWhile :: GExp t a -> GExp t a -> GExp0 t a


  ELet :: GName t -> ForceInline -> GExp t a -> GExp t a -> GExp0 t a

  -- | Potentially initialized read/write variable
  ELetRef :: GName t -> Maybe (GExp t a) -> GExp t a -> GExp0 t a

  ESeq :: GExp t a -> GExp t a -> GExp0 t a
  ECall :: GName t -> [GExp t a] -> GExp0 t a
  EIf :: GExp t a -> GExp t a -> GExp t a -> GExp0 t a

  -- | Print any expression, for debugging
  EPrint :: Bool -> [GExp t a] -> GExp0 t a

  -- | Generate runtime failure, with error report
  EError :: t -> String -> GExp0 t a
  ELUT :: LUTStats -> GExp t a -> GExp0 t a

  -- | Constructing structs
  --
  -- We annotate the EStruct with the "official" definition of the struct
  -- so that we can lint an EStruct node without the definition of the
  -- struct having to be in scope.
  EStruct :: t -> [(FldName,GExp t a)] -> GExp0 t a

  -- | Project field out of a struct
  EProj   :: GExp t a -> FldName -> GExp0 t a

  deriving (Eq, Ord) 

data GExp t a
  = MkExp { unExp  :: !(GExp0 t a)
          , expLoc :: !SrcLoc
          , info :: a }
  deriving (Eq, Ord)

instance Located (GExp t a) where
    locOf = locOf . expLoc

-- Structure definitions
data GStructDef t
  = StructDef { struct_name :: TyName
              , struct_flds :: [(FldName,t)] }
  deriving (Generic, Typeable, Data)

data GFun0 t a where
  MkFunDefined  :: GName t     -- ^ name
                -> [GName t]   -- ^ params
                -> GExp t a    -- ^ body
                -> GFun0 t a
  MkFunExternal :: GName t     -- ^ name
                -> [GName t]   -- ^ params
                -> t           -- ^ return type
--                -> Bool        -- ^ see note [Safe Return Aliasing]
                -> GFun0 t a
  deriving (Eq, Ord)

{- Note [Safe Return Aliasing] 
   ~~~~~~~~~~~~~~~~~~~~~~~~~~~
  
Consider an external function returns a big array, i.e. has the signature:

     foo (x : arr[512] int) : arr[512] int;

then our calling convention will generate the C stub:

     __ext_foo(int *ret, int ret_len, int *x, int x_len);

and, upon a call site (CgCall) the Ziria code generator will
allocate a new variable for the return value and store the result
there. However, this storing and memcopying can be terribly
inefficient in case the original code looked like this:

     y := foo(x); // Ziria 


where we have *already* allocated y and ideally we'd simply like to
call (at the C level):

     __ext_foo(y,512,x,512) // C 

One may think that this is always safe to do; alas it isnt! The problematic
cases occur when the programmer is asigning to something that could alias in 
the same memory location as the arguments. Example:

     x := foo(x);

will be translated to:

     __ext_foo(x,512,x,512);
   
and that may -- or may not -- be the right thing to do depending on the
implementation of "foo" since it may be at the same time reading from x and mutating
the output (i.e. x again!). 

Classic example from our WiFi testsuite is "invert_bits()" 


Hence when it it safe to convert an assignment of the form: 
      x := foo(y)
to the C code: 
      __ext_foo(x,y); 
versus:
      __ext_foo(ret,y);
      memcpy(x,ret);
?

The current -- somewhat unsatisfactory -- solution adopted in
CgExpr.hs is to let external function writers worry about undefined
behaviour due to aliasing. If you are calling an external function you
have to worry that you may be passing in return expressions that may
alias to input variables.

-}




{- TODO plug this in at some point
data FunDef a body
  = FunDef { funName   :: GName t
           , funParams :: [(GName t,Ty)]
           , funLocals :: [(GName t,Ty,Maybe (Exp a))]
           , funDef    :: body }
-}

data GFun t a
  = MkFun { unFun   :: GFun0 t a
          , funLoc  :: SrcLoc
          , funInfo :: a }
  deriving (Eq, Ord) 

funName :: GFun t a -> GName t
funName (MkFun (MkFunDefined  nm _ _) _ _) = nm
funName (MkFun (MkFunExternal nm _ _) _ _) = nm

{-------------------------------------------------------------------------------
  NFData instances

  (Mostly for debugging)
-------------------------------------------------------------------------------}

instance NFData BinOp       where rnf = genericRnf
instance NFData ForceInline where rnf = genericRnf
instance NFData LengthInfo  where rnf = genericRnf
instance NFData UnrollInfo  where rnf = genericRnf
instance NFData Val         where rnf = genericRnf

instance NFData t => NFData (GUnOp t) where rnf = genericRnf

-- instance (NFData t, NFData a) => NFData (GExp0 t a) where rnf = genericRnf
-- instance (NFData t, NFData a) => NFData (GExp  t a) where rnf = genericRnf

{-------------------------------------------------------------------------------
  Specialization of the AST to Ty (internal types)

  These types are used everywhere in the compiler except in the front-end.
-------------------------------------------------------------------------------}

type UnOp      = GUnOp      Ty
type Exp0      = GExp0      Ty ()
type Exp       = GExp       Ty ()
type StructDef = GStructDef Ty
type Fun0      = GFun0      Ty ()
type Fun       = GFun       Ty ()

{-------------------------------------------------------------------------------
  Specializations of the AST to SrcTy (source level types)

  These types are only used in the parser and as input to the renamer.
-------------------------------------------------------------------------------}

type SrcExp = GExp SrcTy ()
type SrcFun = GFun SrcTy ()

{-------------------------------------------------------------------------------
  Built-in types
-------------------------------------------------------------------------------}

tint, tint8, tint16, tint32, tint64 :: Ty
tint64  = TInt BW64 Signed
tint32  = TInt BW32 Signed
tint16  = TInt BW16 Signed
tint8   = TInt BW8  Signed
tint    = tint32

tuint, tuint8, tuint16, tuint32, tuint64 :: Ty
tuint64  = TInt BW64 Unsigned
tuint32  = TInt BW32 Unsigned
tuint16  = TInt BW16 Unsigned
tuint8   = TInt BW8  Unsigned
tuint    = tuint32

tdouble :: Ty
tdouble = TDouble

tcomplex, tcomplex8, tcomplex16, tcomplex32, tcomplex64 :: Ty
tcomplex8  = complexTy complex8TyName  BW8
tcomplex16 = complexTy complex16TyName BW16
tcomplex32 = complexTy complex32TyName BW32
tcomplex64 = complexTy complex64TyName BW64
tcomplex   = tcomplex32

complexTy :: TyName -> BitWidth -> Ty
complexTy nm bw = TStruct nm [("re", TInt bw Signed), ("im", TInt bw Signed)]

{-------------------------------------------------------------------------------
  Built-in types (source syntax)
-------------------------------------------------------------------------------}

tintSrc, tintSrc8, tintSrc16, tintSrc32, tintSrc64 :: SrcTy
tintSrc64  = SrcTInt SrcBW64 SrcSigned
tintSrc32  = SrcTInt SrcBW32 SrcSigned
tintSrc16  = SrcTInt SrcBW16 SrcSigned
tintSrc8   = SrcTInt SrcBW8  SrcSigned
tintSrc    = tintSrc32

tuintSrc, tuintSrc8, tuintSrc16, tuintSrc32, tuintSrc64 :: SrcTy
tuintSrc64  = SrcTInt SrcBW64 SrcUnsigned
tuintSrc32  = SrcTInt SrcBW32 SrcUnsigned
tuintSrc16  = SrcTInt SrcBW16 SrcUnsigned
tuintSrc8   = SrcTInt SrcBW8  SrcUnsigned
tuintSrc    = tuintSrc32

tdoubleSrc :: SrcTy
tdoubleSrc = SrcTDouble

tcomplexSrc, tcomplexSrc8, tcomplexSrc16, tcomplexSrc32, tcomplexSrc64 :: SrcTy
tcomplexSrc8  = SrcTStruct complex8TyName
tcomplexSrc16 = SrcTStruct complex16TyName
tcomplexSrc32 = SrcTStruct complex32TyName
tcomplexSrc64 = SrcTStruct complex64TyName
tcomplexSrc   = tcomplexSrc32

{-------------------------------------------------------------------------------
  Various map functions

  Since these are used on both source terms and internal terms they have the
  general types where possible.
-------------------------------------------------------------------------------}

mapTyM :: Monad m => (Ty -> m Ty) -> Ty -> m Ty
mapTyM f = go
  where
    go (TVar s)            = f $ TVar s
    go TUnit               = f $ TUnit
    go TBit                = f $ TBit
    go TBool               = f $ TBool
    go TString             = f $ TString
    go (TInt bw sg)        = f $ TInt bw sg
    go (TInterval n)       = f $ TInterval n
    go TDouble             = f $ TDouble
    go (TStruct tn ts)     = do ts' <- mapM go (map snd ts)
                                f $ TStruct tn (zip (map fst ts) ts')
    go (TArray n t)        = do t' <- go t
                                f $ TArray n t'
    go (TArrow ts t)       = do ts' <- mapM go_arg ts
                                t'  <- go t
                                f $ TArrow ts' t'
    go (TBuff (IntBuf bt)) = do bt' <- go bt
                                f $ TBuff (IntBuf bt')
    go (TBuff (ExtBuf bt)) = do bt' <- go bt
                                f $ TBuff (ExtBuf bt')

    go TVoid               = f $ TVoid

    go_arg (GArgTy t m) = do { t' <- go t ; return (GArgTy t' m) }

mapNameM :: Monad m => (t -> m t') -> GName t -> m (GName t')
mapNameM onTyp MkName{..} = do
    nameTyp' <- onTyp nameTyp
    return MkName{nameTyp = nameTyp', ..}


mapExpM :: forall t t' a a' m. Monad m
        => (t -> m t')                     -- ^ On types
        -> (a -> m a')                     -- ^ On annotations
        -> (GExp t' a' -> m (GExp t' a'))  -- ^ Combine results
        -> GExp t a
        -> m (GExp t' a')
mapExpM onTyp onAnn f = mapExpM_env onTyp onAnn f (const id)


-- | Most general form of mapping over expressions
mapExpM_env :: forall t t' a a' m. Monad m
        => (t -> m t')                     -- ^ On types
        -> (a -> m a')                     -- ^ On annotations
        -> (GExp t' a' -> m (GExp t' a'))  -- ^ Combine results
        -> (GName t -> m (GExp t' a') -> m (GExp t' a'))
        -> GExp t a
        -> m (GExp t' a')
mapExpM_env onTyp onAnn f extend = goExp
  where
    goExp :: GExp t a -> m (GExp t' a')
    goExp MkExp{..} = do
      info'  <- onAnn info
      unExp' <- goExp0 unExp
      f MkExp{unExp = unExp', info = info', ..}

    goExp0 :: GExp0 t a -> m (GExp0 t' a')
    goExp0 (EVal t v) = do
      t' <- onTyp t
      return $ EVal t' v
    goExp0 (EValArr elems) = do
      elems' <- mapM goExp elems
      return $ EValArr elems'
    goExp0 (EVar x) = do
      x' <- mapNameM onTyp x
      return $ EVar x'
    goExp0 (EUnOp op e1) = do
      op' <- goUnOp op
      e1' <- goExp e1
      return $ EUnOp op' e1'
    goExp0 (EBinOp op e1 e2) = do
      e1' <- goExp e1
      e2' <- goExp e2
      return $ EBinOp op e1' e2'
    goExp0 (EAssign e1 e2) = do
      e1' <- goExp e1
      e2' <- goExp e2
      return $ EAssign e1' e2'
    goExp0 (EArrRead e1 e2 r) = do
      e1' <- goExp e1
      e2' <- goExp e2
      return $ EArrRead e1' e2' r
    goExp0 (EArrWrite e1 e2 r e3) = do
      e1' <- goExp e1
      e2' <- goExp e2
      e3' <- goExp e3
      return $ EArrWrite e1' e2' r e3'
    goExp0 (EFor ui nm1 e1 e2 e3) = do
      nm1' <- mapNameM onTyp nm1
      e1'  <- goExp e1
      e2'  <- goExp e2
      e3'  <- extend nm1 (goExp e3)
      return $ EFor ui nm1' e1' e2' e3'
    goExp0 (EWhile e1 e2) = do
      e1' <- goExp e1
      e2' <- goExp e2
      return $ EWhile e1' e2'
    goExp0 (ELet nm1 fi e1 e2) = do
      nm1' <- mapNameM onTyp nm1
      e1'  <- goExp e1
      e2'  <- extend nm1 (goExp e2)
      return $ ELet nm1' fi e1' e2'
    goExp0 (ELetRef nm1 Nothing e2) = do
      nm1' <- mapNameM onTyp nm1
      e2'  <- extend nm1 (goExp e2)
      return $ ELetRef nm1' Nothing e2'
    goExp0 (ELetRef nm1 (Just e1) e2) = do
      nm1' <- mapNameM onTyp nm1
      e1'  <- goExp e1
      e2'  <- extend nm1 (goExp e2)
      return $ ELetRef nm1' (Just e1') e2'
    goExp0 (ESeq e1 e2) = do
      e1' <- goExp e1
      e2' <- goExp e2
      return $ ESeq e1' e2'
    goExp0 (ECall fun es) = do
      fun' <- mapNameM onTyp fun
      es'  <- mapM goExp es
      return $ ECall fun' es'
    goExp0 (EIf e1 e2 e3) = do
      e1' <- goExp e1
      e2' <- goExp e2
      e3' <- goExp e3
      return $ EIf e1' e2' e3'
    goExp0 (EPrint nl e1s) = do
      e1s' <- mapM goExp  e1s
      return $ EPrint nl e1s'
    goExp0 (EError t err) = do
      t' <- onTyp t
      return $ EError t' err
    goExp0 (ELUT r e1) = do
      r'   <- goRanges r
      e1'  <- goExp e1
      return $ ELUT r' e1'
    goExp0 (EStruct t fields) = do
      t' <- onTyp t
      let do_fld (fld,e') = goExp e' >>= \e'' -> return (fld,e'')
      fields' <- mapM do_fld fields
      return $ EStruct t' fields'
    goExp0 (EProj e1 fn) = do
      e1' <- goExp e1
      return $ EProj e1' fn

    goUnOp :: GUnOp t -> m (GUnOp t')
    goUnOp NatExp   = return NatExp
    goUnOp Neg      = return Neg
    goUnOp Not      = return Not
    goUnOp BwNeg    = return BwNeg
    goUnOp (Cast t) = do t' <- onTyp t ; return (Cast t')
    goUnOp ALength  = return ALength

    goRanges :: LUTStats -> m LUTStats
    goRanges = return 

mapFunM_env :: forall t t' a a' m. Monad m
            => (t -> m t')                               -- ^ On types
            -> (a -> m a')                               -- ^ On annotations
            -> ([GName t] -> GExp t a -> m (GExp t' a')) -- ^ On expressions
            -> GFun t a
            -> m (GFun t' a')
mapFunM_env onTyp onAnn onExp = goFun
  where
    goFun :: GFun t a -> m (GFun t' a')
    goFun MkFun{..} = do
      unFun'   <- goFun0 unFun
      funInfo' <- onAnn funInfo
      return MkFun{unFun = unFun', funInfo = funInfo', ..}

    goFun0 :: GFun0 t a -> m (GFun0 t' a')
    goFun0 (MkFunDefined nm params body) = do
      nm'     <- mapNameM onTyp nm
      params' <- mapM (mapNameM onTyp) params
      body'   <- onExp (nm : params) body
      return $ MkFunDefined nm' params' body'
    goFun0 (MkFunExternal nm params ret) = do
      nm'     <- mapNameM onTyp nm
      params' <- mapM (mapNameM onTyp) params
      ret'    <- onTyp ret
      return $ MkFunExternal nm' params' ret'

mapFunM :: forall t t' a a' m. Monad m
        => (t -> m t')                               -- ^ On types
        -> (a -> m a')                               -- ^ On annotations
        -> (GExp t a -> m (GExp t' a')) -- ^ On expressions
        -> GFun t a
        -> m (GFun t' a')
mapFunM onTyp onAnn onExp = mapFunM_env onTyp onAnn (const onExp)

{-------------------------------------------------------------------------------
  Pure mapping functions
-------------------------------------------------------------------------------}

mapTy :: (Ty -> Ty) -> Ty -> Ty
mapTy f = runIdentity . mapTyM (Identity . f)

mapName :: (t -> t') -> GName t -> GName t'
mapName f = runIdentity . mapNameM (Identity . f)

mapExp :: (t -> t')                   -- ^ On types
       -> (a -> a')                   -- ^ On annotations
       -> (GExp t' a' -> GExp t' a')  -- ^ Combine results
       -> GExp t a
       -> GExp t' a'
mapExp onTyp onAnn f = runIdentity . mapExpM (Identity . onTyp)
                                             (Identity . onAnn)
                                             (Identity . f)

mapExp_env :: (t -> t')                   -- ^ On types
           -> (a -> a')                   -- ^ On annotations
           -> (GExp t' a' -> GExp t' a')  -- ^ Combine results
           -> (GName t -> GExp t' a' -> GExp t' a')
           -> GExp t a
           -> GExp t' a'
mapExp_env onTyp onAnn f extend 
  = runIdentity . mapExpM_env (Identity . onTyp)
                              (Identity . onAnn)
                              (Identity . f)
                              (\x y -> Identity (extend x (runIdentity y)))
                                             

mapFun_env :: (t -> t')                             -- ^ On types
           -> (a -> a')                             -- ^ On annotations
           -> ([GName t] -> GExp t a -> GExp t' a') -- ^ On expressions
           -> GFun t a
           -> GFun t' a'
mapFun_env onTyp onAnn f 
  = runIdentity . mapFunM_env (Identity . onTyp)
                              (Identity . onAnn)
                              (\x y -> Identity (f x y))


mapFun :: (t -> t')                    -- ^ On types
       -> (a -> a')                    -- ^ On annotations
       -> (GExp t a -> (GExp t' a'))   -- ^ On expressions
       -> GFun t a
       -> GFun t' a'
mapFun onTyp onAnn f = mapFun_env onTyp onAnn (const f)




{-------------------------------------------------------------------------------
  Erase annotations
-------------------------------------------------------------------------------}

eraseExp :: GExp t a -> GExp t ()
eraseExp = mapExp id (const ()) id

eraseFun :: GFun t a -> GFun t ()
eraseFun = mapFun id (const ()) eraseExp

-- | Remove all location annotations
--
-- This is on Exp rather than GExp because we cannot completely remove all
-- location annotations from SrcTys
eraseLoc :: Exp -> Exp
eraseLoc = mapExp id -- types don't change
                  id -- annotations don't change
                  (\e -> e { expLoc = noLoc }) -- delete locations

{-------------------------------------------------------------------------------
  Free variables
-------------------------------------------------------------------------------}


type GNameSet t = S.Set (GName t)


deleting :: GNameSet t -> GName t -> GNameSet t
deleting st n = S.delete n st

-- | Collect free variables in an expression
--
-- The `takeFuns` argument indicates whether we want to include the names of
-- functions that are called in the expression. This is useful when we are
-- computing the free variables in a nested function definition (which become
-- additional arguments to the function when we generate C code).
exprFVs' :: forall t b. Bool -> GExp t b -> GNameSet t
exprFVs' takeFuns = goExp
  where
    goExp = goExp0 . unExp
    goExp0 (EVar nm)                  = S.singleton nm
    goExp0 (EVal {})                  = mempty
    goExp0 (EValArr es)               = goExps es
    goExp0 (EUnOp _op e1)             = goExp e1 
    goExp0 (EBinOp _op e1 e2)         = goExp e1 `mappend` goExp e2
    goExp0 (EAssign e1 e2)            = goExp e1 `mappend` goExp e2
    goExp0 (EArrRead e1 e2 _r)        = goExp e1 `mappend` goExp e2
    goExp0 (EArrWrite e1 e2 _r e3)    = goExp e1 `mappend` goExp e2 `mappend` goExp e3
    goExp0 (EFor _ui nm1 e1 e2 e3)    = goExp e1 `mappend` goExp e2 `mappend` (goExp e3 `deleting` nm1)
    goExp0 (EWhile e1 e2)             = goExp e1 `mappend` goExp e2
    goExp0 (ELet nm1 _fi e1 e2)       = goExp e1 `mappend` (goExp e2 `deleting` nm1)
    goExp0 (ELetRef nm1 Nothing e2)   = goExp e2 `deleting` nm1
    goExp0 (ELetRef nm1 (Just e1) e2) = goExp e1 `mappend` (goExp e2 `deleting` nm1)
    goExp0 (ESeq e1 e2)               = goExp e1 `mappend` goExp e2
    goExp0 (ECall fun es)             = goExps es `mappend` (if takeFuns then S.singleton fun else mempty)
    goExp0 (EIf e1 e2 e3)             = goExp e1 `mappend` goExp e2 `mappend` goExp e3
    goExp0 (EPrint _nl e1s)           = goExps e1s
    goExp0 (EError _t _err)           = mempty
    goExp0 (ELUT _r e1)               = goExp e1
    goExp0 (EStruct _t fields)        = goExps (map snd fields)
    goExp0 (EProj e1 _fn)             = goExp e1

    goExps = mconcat . map goExp 


-- NB: Take function variables (hence True)
exprFVs :: GExp t b -> S.Set (GName t)
exprFVs = exprFVs' True


-- NB: Don't take function variables when computing fvs of closure
exprFVsClos :: GExp t b -> GNameSet t
exprFVsClos = exprFVs' False

funFVs :: GFun t a -> GNameSet t
funFVs f = case unFun f of
  MkFunDefined _nm params body  -> exprFVs body S.\\ S.fromList params
  MkFunExternal _nm _params _ty -> S.empty

-- | Find free variables in a function definition
funFVsClos :: GFun t a -> GNameSet t
funFVsClos f = case unFun f of
    MkFunDefined _nm params body  -> exprFVsClos body S.\\ S.fromList params
    MkFunExternal _nm _params _ty -> S.empty

{-------------------------------------------------------------------------------
  Substitutions
-------------------------------------------------------------------------------}

substTy :: [(LenVar, NumExpr)] -> Ty -> Ty
substTy slen = mapTy aux
  where
    -- mapTy works bottom up: we already substituted in the subtypes (ty)
    aux (TArray (NVar x) ty) = case lookup x slen of
                                 Just ne -> TArray ne ty
                                 Nothing -> TArray (NVar x) ty
    aux ty                   = ty

-- | Apply substitution to an expression
--
-- NOTE: We assume that the substitution _as a whole_ is idempotent. In
-- particular, we assume that if the expressions in the codomain of the
-- expression substitution do not mention any of the length variables in
-- the domain of the type substitution.
substExp :: [(LenVar,NumExpr)] -> [(GName Ty,GExp Ty a)] -> GExp Ty a -> GExp Ty a
substExp slen sexp ge
  = mapExpM_env (\t _ -> substTy slen t)
                (\x _ -> x)
                aux
                ext ge sexp
  where
    aux e s
      | EVar x <- unExp e
      , Just e' <- lookup x s
      = e'
      | otherwise = e
    
    ext nm act s = act (filter (\(snm,_) -> snm /= nm) s)



{-------------------------------------------------------------------------------
  Utility
-------------------------------------------------------------------------------}

getLnNumInStr :: SrcLoc -> String
getLnNumInStr csp
   = case locOf csp of
       Loc p _  -> "ln" ++ (show . posLine) p ++ "_"
       NoLoc    -> "ln_"

isEVal :: GExp t a -> Bool
isEVal e
  | EVal {} <- unExp e
  = True
isEVal _
  = False

isStructTy :: Ty -> Bool
isStructTy (TStruct _ _) = True
isStructTy _             = False

-- User-defined structure (as oppose to Ziria native structs such as complex numbers)
isUserStructTy :: Ty -> Bool
isUserStructTy t = (isStructTy t) && not (isComplexTy t)

isArrayTy :: Ty -> Bool
isArrayTy (TArray _ _) = True
isArrayTy _            = False

isArrayTy_maybe :: Ty -> Maybe Ty
-- If an array type, gives you back the type of the elements
isArrayTy_maybe (TArray _n t) = Just t
isArrayTy_maybe _other        = Nothing

isBufTy :: Ty -> Bool
isBufTy (TBuff {}) = True
isBufTy _          = False

atomTyOf :: Ty -> Ty
-- Give you back the biggest non-array type under this type
atomTyOf (TArray _ t) = atomTyOf t
atomTyOf t            = t

-- Arity 
tyArity :: Ty -> Int
tyArity (TArray (Literal n) _) = n
tyArity _t = 1


expEq :: Eq t => GExp t a -> GExp t a -> Bool
-- Are these two expressions /definitely/ equal?
expEq e e' = expEq0 (unExp e) (unExp e')
  where
    expEq0 (EVal t v) (EVal t' v') = t == t' && v == v'
    expEq0 (EVar x) (EVar y)  = x == y
    expEq0 (EArrRead e1 e2 li) (EArrRead e1' e2' li')
      = expEq e1 e1' && expEq e2 e2' && (li == li')
    expEq0 (EUnOp u1 e1) (EUnOp u1' e1')
      = (u1 == u1') && expEq e1 e1'
    expEq0 (EBinOp b e1 e2) (EBinOp b' e1' e2')
      = (b == b') && expEq e1 e1' && expEq e2 e2'
    expEq0 _e _e' = False

toExp :: a -> GExp0 t a -> GExp t a
toExp a e = MkExp { unExp = e, expLoc = noLoc, info = a }

toExpPos :: a -> SrcLoc -> GExp0 t a -> GExp t a
toExpPos a pos e = MkExp { unExp = e, expLoc = pos, info = a }

binopList :: BinOp -> a -> GExp t a -> [GExp t a] -> GExp t a
binopList _  _ e0 []       = e0
binopList op a e0 (e : es) = toExp a $ EBinOp op e (binopList op a e0 es)

dotDotName :: String
dotDotName = "..."


-- Observations/questions about the following code
-- (a) Excludes Bit. Not sure why. (TODO)
-- (b) Type variables are scalars but after subst they may not be?
-- (c) Structs are assumed to be scalars. Probably that's fine as they
--     can be treated in a CBV fashion.
isScalarTy :: Ty -> Bool
isScalarTy t =
  case t of
    TVar {}      -> True
    TUnit        -> True
    TBit         -> False
    TInt {}      -> True
    TDouble {}   -> True
    TStruct {}   -> True
    TBool        -> True
    TString      -> True
    TInterval {} -> False
    TArray {}    -> False
    TArrow {}    -> False
    TBuff {}     -> False
    TVoid {}     -> False


-- Does this type support arithmetic operations?
supportsArithTy :: Ty -> Bool
supportsArithTy t =
  case t of
    TVar {}      -> True
    TInt {}      -> True
    TDouble {}   -> True
    TStruct {}   -> isComplexTy t
    _other       -> False


-- Does this type support direct comparison (= in C)
supportsEqTy :: Ty -> Bool
supportsEqTy t =
  case t of
    TVar {}      -> True
    TUnit        -> True
    TBit         -> True
    TInt {}      -> True
    TDouble {}   -> True
    TStruct {}   -> True
    TBool        -> True
    TString      -> False
    _other       -> False

-- Does this type support <, <= etc?
supportsCmpTy :: Ty -> Bool
supportsCmpTy t =
  case t of
    TVar {}      -> True
    TInt {}      -> True
    TDouble {}   -> True
    TBool        -> True
    TString      -> False
    _other       -> False


isComplexTy :: Ty -> Bool
isComplexTy (TStruct tn _)
  = any (== tn) [ complexTyName
                , complex8TyName
                , complex16TyName
                , complex32TyName
                ]
isComplexTy _other = False

complexTyName :: TyName
complexTyName = "complex"
complex8TyName :: TyName
complex8TyName = "complex8"
complex16TyName :: TyName
complex16TyName = "complex16"
complex32TyName :: TyName
complex32TyName = "complex32"
complex64TyName :: TyName
complex64TyName = "complex64"


toFunPos :: a -> SrcLoc -> GFun0 t a -> GFun t a
toFunPos a pos fn = MkFun fn pos a

isArithBinOp :: BinOp -> Bool
isArithBinOp Add   = True
isArithBinOp Sub   = True
isArithBinOp Mult  = True
isArithBinOp Div   = True
isArithBinOp Rem   = True
isArithBinOp Expon = True
isArithBinOp _     = False

isShiftBinOp :: BinOp -> Bool
isShiftBinOp ShL = True
isShiftBinOp ShR = True
isShiftBinOp _   = False

isLogicalBinOp :: BinOp -> Bool
isLogicalBinOp BwAnd = True
isLogicalBinOp BwOr  = True
isLogicalBinOp BwXor = True
isLogicalBinOp _     = False

isEqualityBinOp :: BinOp -> Bool
isEqualityBinOp Eq  = True
isEqualityBinOp Neq = True
isEqualityBinOp _   = False


isRelBinOp :: BinOp -> Bool
isRelBinOp Lt  = True
isRelBinOp Leq = True
isRelBinOp Gt  = True
isRelBinOp Geq = True
isRelBinOp _   = False

isBoolBinOp :: BinOp -> Bool
isBoolBinOp And = True
isBoolBinOp Or  = True
isBoolBinOp _   = False


-- Can this expression potentially change the state?
-- A super conservative side-effect analysis
mutates_state :: GExp t a -> Bool
mutates_state e = case unExp e of
  EVal _ _                     -> False
  EValArr elems                -> any mutates_state elems
  EVar _                       -> False
  EUnOp _ e'                   -> mutates_state e'
  EBinOp _ e1 e2               -> any mutates_state [e1,e2]
  EAssign _e1 _e2              -> True
  EArrRead e1 e2 _li           -> any mutates_state [e1,e2]
  EArrWrite _e1 _e2 _r _e3     -> True
  EFor _ _ e1 e2 e3            -> any mutates_state [e1,e2,e3]
  EWhile e1 e2                 -> any mutates_state [e1,e2]
  ELet _nm _fi e1 e2           -> any mutates_state [e1,e2]
  ELetRef _nm (Just e1) e2     -> any mutates_state [e1,e2]
  ELetRef _nm Nothing   e2     -> mutates_state e2
  ESeq e1 e2                   -> any mutates_state [e1,e2]
  ECall _e' _es                -> True -- See Note [Local funs]
  EIf e1 e2 e3                 -> any mutates_state [e1,e2,e3]
  EPrint _nl _e1               -> True -- See Note [IOEffects]
  EError _ _                   -> True
  ELUT _ e1                    -> mutates_state e1
  EStruct _ tfs                -> any mutates_state (map snd tfs)
  EProj e0 _f                  -> mutates_state e0

{-------------------------------------------------------------------------------
  Built-ins
-------------------------------------------------------------------------------}

-- | Primitive complex structures
--
-- This is necessary for the translation from SrcTy (where structs have names
-- only) to Ty (where structs are fully defined)
primComplexStructs :: [(TyName,StructDef)]
primComplexStructs
  = [ structDefFrom tcomplex8
    , structDefFrom tcomplex16
    , structDefFrom tcomplex32
    , structDefFrom tcomplex64
    ]
  where
    -- TODO: This translation back and forth to StructDef is annoying.
    -- We should inline StructDef in LetStruct.
    structDefFrom :: Ty -> (TyName, StructDef)
    structDefFrom (TStruct nm flds) = (nm, StructDef nm flds)
    structDefFrom _ = error "Not a struct"

{-------------------------------------------------------------------------------
  PrettyVal instances (used for dumping the AST)
-------------------------------------------------------------------------------}

instance PrettyVal BinOp
instance PrettyVal ForceInline
instance PrettyVal LengthInfo
instance PrettyVal UnrollInfo
instance PrettyVal Val


instance PrettyVal t => PrettyVal (GUnOp t)
instance PrettyVal t => PrettyVal (GStructDef t)

-- instance (PrettyVal t, PrettyVal a) => PrettyVal (GExp0 t a)
-- instance (PrettyVal t, PrettyVal a) => PrettyVal (GExp t a)
-- instance (PrettyVal t, PrettyVal a) => PrettyVal (GFun t a)
-- instance (PrettyVal t, PrettyVal a) => PrettyVal (GFun0 t a)

{-
Note [IOEffects]
~~~~~~~~~~~~~~~~

If an expression does not mutate state then we would like to not
execute it at all.  For instance, if we have:

     let _ = x[0:256]
     in (y+3)


then we should be able to rewrite this code to just (y+3) (and not
have to copy a useless value of 256 integers!)


So function mutates_state gives a conservative analysis about when can
an expression mutate or affect in some way the state of the
program. E.g. assignments and array writes do mutate state.


Also, 'error' and 'print' statements do affect the state by means of
writing to the console or terminating the program hence mutate_state
gives True for those.

-}




{-
Note [Polymorphic Arrays]
~~~~~~~~~~~~~~~~~~~~~~~~~

Arrays that may be polymorphic in their length arise from user code of
the form:

      (var x : arr int) <- ...

Now, it may turn out that such arrays end up with lengths that are
resolved. E.g. by the following assignment:

      x = y;   // where y is declared to be (arr[42] int)

we learn that the type of 'x' is an array of static size 42. But not
necessarily so, i.e. the length of 'x' may remain unconstrained until
we typecheck a function fully.

Moreover, arguments to functions may be polymorhic:

    f(x : arr int) { ...  }

This has the same effect. If x is not used in a way that fixes its
length in the body of the function then this remains polymorphic,
otherwise the length is fixed.


Note [Polymorphic Array Code Generation]
~~~~~~~~~~~~~~~~~~~~~~~~~~~~~~~~~~~~~~~~
When (after type checking) we are in the process of generating code
for a declaration of a variable of array type, there exist several
cases:

(a) The variable has a length that has been statically resolved. This
    is easy, we simply declare the variable.

(b) The variable has length that has not been statically resolved yet,
    e.g. it's still a length variable.  Then it will be ensured that that
    variable is in scope (by type checking, see Note [Array Length Unification])
    and we will do a stack allocation for that variable of the required length.

Finally you can also say something like:

     (x : arr [length(y)] int)

meaning that x gets an array type with the same length as y, which
must be in scope at the program point where we refer to y. For instance
you can have:

     f(x : arr int, y : arr [length(x)] int) { ... }

Meaning: I don't know what is the size of 'x', in fact 'f' may be even
polymorphic in it, but I know that 'y' has that same length.

Note [Array Length Unification]
~~~~~~~~~~~~~~~~~~~~~~~~~~~~~~~

(a) Generation of length unification variables: An occurence of type
    (arr int) gives rise to a new unification variable for the length
    e.g. becomes (arr[l_32] int).

    NB: This is currently hardcoded in the AST and done by the parser
    which is unsatisfactory but not the end of the world. It'd be nicer
    if unification variables were born only in the type checker.

    TODO: Probably will do this.


(b) We wish to type check functions and let bindings in isolation so we
    maintain a map from length variables lvar |-> Literal n | lvar

    Whenever we meet an equation:  (arr [lvar] t) ~ (arr [42] t) we simply
    update the map unifying lvar to 42. Similarly for equations between lvars.

    Whenever we meet an equation:
                (arr [lvar] t) ~ (arr [length(y)] t)
    we pick up the type of 'y' from the environment, it must be a
   (TArr numexpr _) and we simply recurse: arr [lvar] t ~ arr numexpr t

    This ensures that 'y' must be in the environment. Moreover,
    whenever we introduce a new type in the environment we check it is
    well formed, by checking if the 'length' variables are bound. This
    will happen when we check parameter binding, annotated let-bound
    definitions, and annotated monadic bind.

(c) At generalization boundaries (function definitions,
    let-bound expressions) we make sure that the only 'length' variables
    that we generalize over (i.e. locally generated - outside-generated) are
    bound in the function parameters. (For ordinary let-bindings I am thinking
    to not generalize over anything). Fail otherwise.


Q:

   How to generalize this to arbitrary numerical expressions instead
   of just 'length' of a previously scoped variable? How to specify the
   return type of a function, if it is polymorphic? Outs ...

         f(x : arr int) : arr (length(x)) int ???

   'x' is typically considered out of scope in typical programming
   languages.  But need not, i.e. it is in scope in hybrid type systems.

Note [Local funs]
~~~~~~~~~~~~~~~~~

For the mutates_state analysis we don't have to check the function body
because if we ever call it, we always return true (see case for ECall). If we
change this definition for ECall we might have to do something different for
local functions.
-}



<|MERGE_RESOLUTION|>--- conflicted
+++ resolved
@@ -1,1441 +1,1231 @@
-{-
-   Copyright (c) Microsoft Corporation
-   All rights reserved.
-
-   Licensed under the Apache License, Version 2.0 (the ""License""); you
-   may not use this file except in compliance with the License. You may
-   obtain a copy of the License at
-
-   http://www.apache.org/licenses/LICENSE-2.0
-
-   THIS CODE IS PROVIDED ON AN *AS IS* BASIS, WITHOUT WARRANTIES OR
-   CONDITIONS OF ANY KIND, EITHER EXPRESS OR IMPLIED, INCLUDING WITHOUT
-   LIMITATION ANY IMPLIED WARRANTIES OR CONDITIONS OF TITLE, FITNESS FOR
-   A PARTICULAR PURPOSE, MERCHANTABLITY OR NON-INFRINGEMENT.
-
-   See the Apache Version 2.0 License for specific language governing
-   permissions and limitations under the License.
--}
-{-# LANGUAGE GADTs, DeriveGeneric, DeriveDataTypeable, ScopedTypeVariables, RecordWildCards #-}
-{-# OPTIONS_GHC -Wall #-}
-module AstExpr ( 
-    module AstName
-  , module AstExprTypes
-  , module LUTBasicTypes
-  , module AstExpr 
-  ) where
-
-import Prelude hiding (exp, mapM)
-import Control.DeepSeq.Generics (NFData(..), genericRnf)
-import Data.Loc
-import Data.Monoid
-import Data.Data (Data)
-import Data.Functor.Identity (Identity(..))
-import Data.Maybe ( isJust )
-import Data.Traversable (mapM)
-import Data.Typeable (Typeable)
-import GHC.Generics (Generic)
-import Text.Show.Pretty (PrettyVal)
-import qualified Data.Set as S
-
-import Orphans ()
-import AstName
-import AstExprTypes
-import LUTBasicTypes
-
-<<<<<<< HEAD
-import {-# SOURCE #-} LUTAnalysis
-
-{-------------------------------------------------------------------------------
-  Various kinds of variables
--------------------------------------------------------------------------------}
-
-type TyName  = String
-type FldName = String
-
--- | Type variables (ranging over Ty or CTy)
-type TyVar = String
-
--- | Arrow length variables (ranging over type level naturals)
-type LenVar = String
-
--- | Bitwidth variables (ranging over type level bitwidth annotations)
-type BWVar = String
-
--- | Buffer IDs
-type BufId = String
-
-{-------------------------------------------------------------------------------
-  Names
--------------------------------------------------------------------------------}
-
--- Unique identifiers
-newtype Uniq = MkUniq { unUniq :: String }
-  deriving (Generic, Typeable, Data, Eq, Ord)
-
-instance Show Uniq where
-  show (MkUniq s) = s
-
--- | Mutability kind (mutable or immutable)
-data MutKind = Imm | Mut
-  deriving (Generic, Typeable, Data, Eq, Ord, Show)
-
-data GName t
-  = MkName { name    :: String
-           , uniqId  :: Uniq
-           , nameTyp :: t
-           , nameLoc :: SrcLoc
-           , nameMut :: MutKind
-           }
-  deriving (Generic, Typeable, Data)
-
-instance Located (GName t) where
-    locOf = locOf . nameLoc
-
-isMutable :: GName t -> Bool
-isMutable nm = case nameMut nm of { Imm -> False ; Mut -> True }
-
-instance Eq (GName t) where
-  nm1 == nm2 = (name nm1 == name nm2) && (uniqId nm1 == uniqId nm2)
-
--- NB: The Ord class is suspicious in the light of the above Eq class.
--- We should revisit uses of Maps from GNames.
-
-instance Ord (GName t) where
-  nm1 <= nm2 = (uniqId nm1 <= uniqId nm2)
-
-instance Show (GName t) where
-  show (MkName x _id _ _ _loc)    = x
-
-
-toName :: String -> SrcLoc -> t -> MutKind -> GName t
-toName s mpos typ mk =
-    MkName { name    = s
-           , uniqId  = MkUniq s
-           , nameLoc = mpos
-           , nameMut = mk
-           , nameTyp = typ
-           }
-
-nameArgTy :: GName t -> GArgTy t
-nameArgTy nm = GArgTy (nameTyp nm) (nameMut nm)
-
-updNameId :: Uniq -> GName t -> GName t
-updNameId uid nm = nm { uniqId = uid }
-
-updNameTy :: GName t -> u -> GName u
-updNameTy (MkName n i _ mk l) utyp = MkName n i utyp mk l
-
-getNameWithUniq :: GName t -> String
-getNameWithUniq nm = name nm ++ "_blk" ++ unUniq (uniqId nm)
-
-{-------------------------------------------------------------------------------
-  Types in the source language
-
-  (No type variables, "length" expressions)
--------------------------------------------------------------------------------}
-
-data SrcTy where
-  SrcTUnit     :: SrcTy
-  SrcTBit      :: SrcTy
-  SrcTBool     :: SrcTy
-
-  SrcTArray    :: SrcNumExpr -> SrcTy -> SrcTy
-  SrcTInt      :: SrcBitWidth -> SrcSignedness -> SrcTy
-  SrcTDouble   :: SrcTy
-  SrcTStruct   :: TyName -> SrcTy
-
-  -- Just useful for the embedding
-  SrcInject    :: Ty -> SrcTy
-
-  -- We record the absense of a type annotation here
-  SrcTyUnknown :: SrcTy
-
-  deriving (Generic, Typeable, Data, Eq)
-
--- | Bit widths in the source language are _always_ given (unknown bit widths
--- are only used in the type checker for the types of literals).
-data SrcBitWidth
-  = SrcBW8
-  | SrcBW16
-  | SrcBW32
-  | SrcBW64
-  deriving (Generic, Typeable, Data, Eq, Show)
-
--- | Source-language integer types are annotated with a signedness flag.
-data SrcSignedness
-  = SrcSigned
-  | SrcUnsigned
-  deriving (Generic, Typeable, Data, Eq, Show)  
-
-data SrcNumExpr where
-  -- | User explicitly specifies the length
-  SrcLiteral :: Int -> SrcNumExpr
-
-  -- | NArr: Length is the same as the length of the array of the given name
-  SrcNArr :: GName SrcTy -> SrcNumExpr
-
-  -- | User doesn't specify array length.
-  -- We record the the location for the sake of error messages.
-  SrcNVar :: SrcLoc -> SrcNumExpr
-
-  deriving (Generic, Typeable, Data, Eq)
-
-{-------------------------------------------------------------------------------
-  Types in the internal language
-
-  (Type variables, no "length" expressions)
--------------------------------------------------------------------------------}
-
-data Ty where
-  -- TVars are just strings since they don't appear in user programs
-  TVar      :: TyVar -> Ty
-  TUnit     :: Ty
-  TBit      :: Ty
-  TBool     :: Ty
-  TString   :: Ty                       -- Currently we have very limited supports for strings -
-                                        -- they can only be printed
-  TArray    :: NumExpr -> Ty -> Ty
-  TInt      :: BitWidth -> Signedness -> Ty
-  TDouble   :: Ty
-  -- TODO: We could inline GStructDef here?
-  TStruct   :: TyName -> [(FldName, Ty)] -> Ty
-  TInterval :: Int -> Ty
-
-  -- Arrow and buffer types
-  TArrow :: [ArgTy] -> Ty -> Ty
-  TBuff  :: BufTy -> Ty
-
-  TVoid  :: Ty
-
-  deriving (Generic, Typeable, Data, Eq, Ord)
-
--- An argument type (we record the mutability)
-data GArgTy t
-  = GArgTy { argty_ty  :: t
-           , argty_mut :: MutKind
-           }
-  deriving (Generic, Typeable, Data, Eq, Ord)
-
-type ArgTy = GArgTy Ty
-
-
-data NumExpr where
-  Literal :: Int -> NumExpr
-
-  -- | NVar: Length to be inferred from the context (or polymorphic)
-  NVar :: LenVar -> NumExpr
-
-  deriving (Generic, Typeable, Data, Eq, Ord)
-
-data BitWidth
-  = BW8
-  | BW16
-  | BW32
-  | BW64
-  | BWUnknown BWVar -- TODO: Why is this not a GName t instead of a BWVar?
-  deriving (Generic, Typeable, Data, Eq, Ord, Show)
-
-data Signedness
-  = Signed
-  | Unsigned
-  deriving (Generic, Typeable, Data, Eq, Ord, Show)
-           
-data BufTy =
-    -- | Internal buffer (for parallelization)
-    IntBuf { bufty_ty :: Ty }
-
-    -- | External buffer (for the `ReadSrc` or `WriteSnk`)
-    --
-    -- NOTE: We record the type that the program is reading/writing, _NOT_
-    -- its base type (in previous versions we recorded the base type here).
-  | ExtBuf { bufty_ty :: Ty }
-  deriving (Generic, Typeable, Data, Eq, Ord)
-=======
->>>>>>> de24c8ea
-
-{------------------------------------------------------------------------
-  Expressions (parameterized by the (Haskell) type of (Ziria) types
-------------------------------------------------------------------------}
-
-data GUnOp t =
-    NatExp
-  | Neg
-  | Not
-  | BwNeg
-  | Cast t   -- Cast to this target type
-  | ALength
-  deriving (Generic, Typeable, Data, Eq, Ord)
-
-data BinOp =
-  -- arithmetic operators
-    Add
-  | Sub
-  | Mult
-  | Div
-  | Rem
-  | Expon
-  -- bitwise operators
-  | ShL
-  | ShR
-  | BwAnd
-  | BwOr
-  | BwXor
-  -- comparison operators
-  | Eq
-  | Neq
-  | Lt
-  | Gt
-  | Leq
-  | Geq
-  | And
-  | Or
-  deriving (Generic, Typeable, Data, Show, Eq, Ord)
-
-data Val where
-  VBit    :: Bool    -> Val
-  VInt    :: Integer -> Signedness -> Val
-  VDouble :: Double  -> Val
-  VBool   :: Bool    -> Val
-  VString :: String  -> Val
-  VUnit   :: Val
-  deriving (Generic, Typeable, Data, Show, Eq, Ord)
-
-data LengthInfo
-     = LISingleton
-     | LILength Int  -- Invariant: > 0
-     | LIMeta String -- For meta-variables in quasi-quotes only
-  deriving (Generic, Typeable, Data, Eq, Ord, Show)
-
-data UnrollInfo
-  = Unroll        -- force unroll
-  | NoUnroll      -- force no-unroll
-  | AutoUnroll    -- do whatever the compiler would do (no annotation)
-  deriving (Generic, Typeable, Data, Eq, Ord)
-
--- If true, the binding should be forced to be inlined.
--- This is used by e.g. the vectorizer to bind inlinable
--- sub-arrays of the input array.
-data ForceInline
-  = ForceInline   -- Always inline
-  | NoInline      -- Never inline
-  | AutoInline    -- Let the compiler decide
-  deriving (Generic, Typeable, Data, Eq, Ord)
-
-
--- | Dereference expressions, abstract over expressions inside
-data AGDerefExp expr t
-  = GDVar  (GName t)
-  | GDProj (AGDerefExp expr t) FldName
-  | GDArr  (AGDerefExp expr t) expr LengthInfo
-
-  -- DELETEME
-  -- | GDNewArray t [expr]
-  --         -- NB: t is the array type, not the element type
-  -- | GDNewStruct t [(FldName,expr)]
-  --         -- NB: t is the struct type
-  deriving Show
-
-type GDerefExp t a = AGDerefExp (GExp t a) t
-
--- | Dereference expressions with abstract values as indices
-type LVal idx = AGDerefExp idx Ty
-
-derefToExp :: SrcLoc -> AGDerefExp (GExp t ()) t -> GExp t ()
-derefToExp loc = go 
-  where go (GDVar nm)           = MkExp (EVar nm) loc ()
-        go (GDProj de fld)      = MkExp (EProj (go de) fld) loc ()
-        go (GDArr de1 e2 li)    = MkExp (EArrRead (go de1) e2 li) loc ()
-        -- DELETEME
-        -- go (GDNewArray _t es)   = MkExp (EValArr es) loc ()
-        -- go (GDNewStruct t flds) = MkExp (EStruct t flds) loc ()
-
-derefBase :: AGDerefExp e t -> GName t
-derefBase (GDVar x) = x
-derefBase (GDArr d _ _) = derefBase d
-derefBase (GDProj d _)  = derefBase d
-
-
-isMutGDerefExp :: GExp t a -> Maybe (GDerefExp t a)
-isMutGDerefExp e = case unExp e of
-  EVar nm | not (isMutable nm) -> Nothing
-          | otherwise          -> Just (GDVar nm)
-  EProj estruct fld -> do
-    gde <- isMutGDerefExp estruct
-    return (GDProj gde fld)
-  EArrRead earr estart elen -> do
-    gdarr <- isMutGDerefExp earr
-    return (GDArr gdarr estart elen)
-  _ -> Nothing -- All other cases are immutable
-
-nameArgTy :: GName t -> GArgTy t
-nameArgTy nm = GArgTy (nameTyp nm) (nameMut nm)
-
-checkArgMut :: [ArgTy]    -- Function argument types (expected)
-            -> [GExp t a] -- Arguments
-            -> Bool       -- Mutable arguments must be isMutGDerefExp
-checkArgMut fun_tys args = all check_mut (zip fun_tys args)
-  where check_mut (GArgTy _ Mut, earg) = isJust $ isMutGDerefExp earg
-        check_mut _other               = True
-
-data GExp0 t a where
-  -- | A single value
-  --
-  -- We record the type of the value because literals are overloaded.
-  EVal :: t -> Val -> GExp0 t a
-
-  -- | An array value
-  EValArr :: [GExp t a] -> GExp0 t a
-
-  EVar :: GName t -> GExp0 t a
-
-  EUnOp :: GUnOp t -> GExp t a -> GExp0 t a
-  EBinOp :: BinOp -> GExp t a -> GExp t a -> GExp0 t a
-
-  -- | EArrRead ex ei j.
-  --
-  -- Read a subarray of 'ex' starting at index ei of length j and going as long
-  -- as LengthInfo says.
-  --
-  -- If LengthInfo is LISingleton, then we are supposed to only read at a
-  -- single position and return a scalar. Otherwise we return an array.
-  EArrRead :: GExp t a -> GExp t a -> LengthInfo -> GExp0 t a
-
-  -- | Assignment
-  --
-  -- Although the syntax here allows for arbitrary expressions on the LHS,
-  -- really we only allow "dereferencing expressions" of the form
-  --
-  -- > d := x | d.f | d[e] | d[e,j]
-  --
-  -- TODO -- TODO : let bindings too are important to lift to normal forms!
-  -- 
-  -- See semantics for details.
-  EAssign :: GExp t a -> GExp t a -> GExp0 t a
-
-  -- | Array write
-  --
-  -- See comments for `EArrRead` and `EAssign`.
-  --
-  -- TODO: Maybe merge with `EAssign`.
-  EArrWrite :: GExp t a -> GExp t a -> LengthInfo -> GExp t a -> GExp0 t a
-
-  EFor :: UnrollInfo -> GName t -> GExp t a -> GExp t a -> GExp t a -> GExp0 t a
-
-
-  EWhile :: GExp t a -> GExp t a -> GExp0 t a
-
-
-  ELet :: GName t -> ForceInline -> GExp t a -> GExp t a -> GExp0 t a
-
-  -- | Potentially initialized read/write variable
-  ELetRef :: GName t -> Maybe (GExp t a) -> GExp t a -> GExp0 t a
-
-  ESeq :: GExp t a -> GExp t a -> GExp0 t a
-  ECall :: GName t -> [GExp t a] -> GExp0 t a
-  EIf :: GExp t a -> GExp t a -> GExp t a -> GExp0 t a
-
-  -- | Print any expression, for debugging
-  EPrint :: Bool -> [GExp t a] -> GExp0 t a
-
-  -- | Generate runtime failure, with error report
-  EError :: t -> String -> GExp0 t a
-  ELUT :: LUTStats -> GExp t a -> GExp0 t a
-
-  -- | Constructing structs
-  --
-  -- We annotate the EStruct with the "official" definition of the struct
-  -- so that we can lint an EStruct node without the definition of the
-  -- struct having to be in scope.
-  EStruct :: t -> [(FldName,GExp t a)] -> GExp0 t a
-
-  -- | Project field out of a struct
-  EProj   :: GExp t a -> FldName -> GExp0 t a
-
-  deriving (Eq, Ord) 
-
-data GExp t a
-  = MkExp { unExp  :: !(GExp0 t a)
-          , expLoc :: !SrcLoc
-          , info :: a }
-  deriving (Eq, Ord)
-
-instance Located (GExp t a) where
-    locOf = locOf . expLoc
-
--- Structure definitions
-data GStructDef t
-  = StructDef { struct_name :: TyName
-              , struct_flds :: [(FldName,t)] }
-  deriving (Generic, Typeable, Data)
-
-data GFun0 t a where
-  MkFunDefined  :: GName t     -- ^ name
-                -> [GName t]   -- ^ params
-                -> GExp t a    -- ^ body
-                -> GFun0 t a
-  MkFunExternal :: GName t     -- ^ name
-                -> [GName t]   -- ^ params
-                -> t           -- ^ return type
---                -> Bool        -- ^ see note [Safe Return Aliasing]
-                -> GFun0 t a
-  deriving (Eq, Ord)
-
-{- Note [Safe Return Aliasing] 
-   ~~~~~~~~~~~~~~~~~~~~~~~~~~~
-  
-Consider an external function returns a big array, i.e. has the signature:
-
-     foo (x : arr[512] int) : arr[512] int;
-
-then our calling convention will generate the C stub:
-
-     __ext_foo(int *ret, int ret_len, int *x, int x_len);
-
-and, upon a call site (CgCall) the Ziria code generator will
-allocate a new variable for the return value and store the result
-there. However, this storing and memcopying can be terribly
-inefficient in case the original code looked like this:
-
-     y := foo(x); // Ziria 
-
-
-where we have *already* allocated y and ideally we'd simply like to
-call (at the C level):
-
-     __ext_foo(y,512,x,512) // C 
-
-One may think that this is always safe to do; alas it isnt! The problematic
-cases occur when the programmer is asigning to something that could alias in 
-the same memory location as the arguments. Example:
-
-     x := foo(x);
-
-will be translated to:
-
-     __ext_foo(x,512,x,512);
-   
-and that may -- or may not -- be the right thing to do depending on the
-implementation of "foo" since it may be at the same time reading from x and mutating
-the output (i.e. x again!). 
-
-Classic example from our WiFi testsuite is "invert_bits()" 
-
-
-Hence when it it safe to convert an assignment of the form: 
-      x := foo(y)
-to the C code: 
-      __ext_foo(x,y); 
-versus:
-      __ext_foo(ret,y);
-      memcpy(x,ret);
-?
-
-The current -- somewhat unsatisfactory -- solution adopted in
-CgExpr.hs is to let external function writers worry about undefined
-behaviour due to aliasing. If you are calling an external function you
-have to worry that you may be passing in return expressions that may
-alias to input variables.
-
--}
-
-
-
-
-{- TODO plug this in at some point
-data FunDef a body
-  = FunDef { funName   :: GName t
-           , funParams :: [(GName t,Ty)]
-           , funLocals :: [(GName t,Ty,Maybe (Exp a))]
-           , funDef    :: body }
--}
-
-data GFun t a
-  = MkFun { unFun   :: GFun0 t a
-          , funLoc  :: SrcLoc
-          , funInfo :: a }
-  deriving (Eq, Ord) 
-
-funName :: GFun t a -> GName t
-funName (MkFun (MkFunDefined  nm _ _) _ _) = nm
-funName (MkFun (MkFunExternal nm _ _) _ _) = nm
-
-{-------------------------------------------------------------------------------
-  NFData instances
-
-  (Mostly for debugging)
--------------------------------------------------------------------------------}
-
-instance NFData BinOp       where rnf = genericRnf
-instance NFData ForceInline where rnf = genericRnf
-instance NFData LengthInfo  where rnf = genericRnf
-instance NFData UnrollInfo  where rnf = genericRnf
-instance NFData Val         where rnf = genericRnf
-
-instance NFData t => NFData (GUnOp t) where rnf = genericRnf
-
--- instance (NFData t, NFData a) => NFData (GExp0 t a) where rnf = genericRnf
--- instance (NFData t, NFData a) => NFData (GExp  t a) where rnf = genericRnf
-
-{-------------------------------------------------------------------------------
-  Specialization of the AST to Ty (internal types)
-
-  These types are used everywhere in the compiler except in the front-end.
--------------------------------------------------------------------------------}
-
-type UnOp      = GUnOp      Ty
-type Exp0      = GExp0      Ty ()
-type Exp       = GExp       Ty ()
-type StructDef = GStructDef Ty
-type Fun0      = GFun0      Ty ()
-type Fun       = GFun       Ty ()
-
-{-------------------------------------------------------------------------------
-  Specializations of the AST to SrcTy (source level types)
-
-  These types are only used in the parser and as input to the renamer.
--------------------------------------------------------------------------------}
-
-type SrcExp = GExp SrcTy ()
-type SrcFun = GFun SrcTy ()
-
-{-------------------------------------------------------------------------------
-  Built-in types
--------------------------------------------------------------------------------}
-
-tint, tint8, tint16, tint32, tint64 :: Ty
-tint64  = TInt BW64 Signed
-tint32  = TInt BW32 Signed
-tint16  = TInt BW16 Signed
-tint8   = TInt BW8  Signed
-tint    = tint32
-
-tuint, tuint8, tuint16, tuint32, tuint64 :: Ty
-tuint64  = TInt BW64 Unsigned
-tuint32  = TInt BW32 Unsigned
-tuint16  = TInt BW16 Unsigned
-tuint8   = TInt BW8  Unsigned
-tuint    = tuint32
-
-tdouble :: Ty
-tdouble = TDouble
-
-tcomplex, tcomplex8, tcomplex16, tcomplex32, tcomplex64 :: Ty
-tcomplex8  = complexTy complex8TyName  BW8
-tcomplex16 = complexTy complex16TyName BW16
-tcomplex32 = complexTy complex32TyName BW32
-tcomplex64 = complexTy complex64TyName BW64
-tcomplex   = tcomplex32
-
-complexTy :: TyName -> BitWidth -> Ty
-complexTy nm bw = TStruct nm [("re", TInt bw Signed), ("im", TInt bw Signed)]
-
-{-------------------------------------------------------------------------------
-  Built-in types (source syntax)
--------------------------------------------------------------------------------}
-
-tintSrc, tintSrc8, tintSrc16, tintSrc32, tintSrc64 :: SrcTy
-tintSrc64  = SrcTInt SrcBW64 SrcSigned
-tintSrc32  = SrcTInt SrcBW32 SrcSigned
-tintSrc16  = SrcTInt SrcBW16 SrcSigned
-tintSrc8   = SrcTInt SrcBW8  SrcSigned
-tintSrc    = tintSrc32
-
-tuintSrc, tuintSrc8, tuintSrc16, tuintSrc32, tuintSrc64 :: SrcTy
-tuintSrc64  = SrcTInt SrcBW64 SrcUnsigned
-tuintSrc32  = SrcTInt SrcBW32 SrcUnsigned
-tuintSrc16  = SrcTInt SrcBW16 SrcUnsigned
-tuintSrc8   = SrcTInt SrcBW8  SrcUnsigned
-tuintSrc    = tuintSrc32
-
-tdoubleSrc :: SrcTy
-tdoubleSrc = SrcTDouble
-
-tcomplexSrc, tcomplexSrc8, tcomplexSrc16, tcomplexSrc32, tcomplexSrc64 :: SrcTy
-tcomplexSrc8  = SrcTStruct complex8TyName
-tcomplexSrc16 = SrcTStruct complex16TyName
-tcomplexSrc32 = SrcTStruct complex32TyName
-tcomplexSrc64 = SrcTStruct complex64TyName
-tcomplexSrc   = tcomplexSrc32
-
-{-------------------------------------------------------------------------------
-  Various map functions
-
-  Since these are used on both source terms and internal terms they have the
-  general types where possible.
--------------------------------------------------------------------------------}
-
-mapTyM :: Monad m => (Ty -> m Ty) -> Ty -> m Ty
-mapTyM f = go
-  where
-    go (TVar s)            = f $ TVar s
-    go TUnit               = f $ TUnit
-    go TBit                = f $ TBit
-    go TBool               = f $ TBool
-    go TString             = f $ TString
-    go (TInt bw sg)        = f $ TInt bw sg
-    go (TInterval n)       = f $ TInterval n
-    go TDouble             = f $ TDouble
-    go (TStruct tn ts)     = do ts' <- mapM go (map snd ts)
-                                f $ TStruct tn (zip (map fst ts) ts')
-    go (TArray n t)        = do t' <- go t
-                                f $ TArray n t'
-    go (TArrow ts t)       = do ts' <- mapM go_arg ts
-                                t'  <- go t
-                                f $ TArrow ts' t'
-    go (TBuff (IntBuf bt)) = do bt' <- go bt
-                                f $ TBuff (IntBuf bt')
-    go (TBuff (ExtBuf bt)) = do bt' <- go bt
-                                f $ TBuff (ExtBuf bt')
-
-    go TVoid               = f $ TVoid
-
-    go_arg (GArgTy t m) = do { t' <- go t ; return (GArgTy t' m) }
-
-mapNameM :: Monad m => (t -> m t') -> GName t -> m (GName t')
-mapNameM onTyp MkName{..} = do
-    nameTyp' <- onTyp nameTyp
-    return MkName{nameTyp = nameTyp', ..}
-
-
-mapExpM :: forall t t' a a' m. Monad m
-        => (t -> m t')                     -- ^ On types
-        -> (a -> m a')                     -- ^ On annotations
-        -> (GExp t' a' -> m (GExp t' a'))  -- ^ Combine results
-        -> GExp t a
-        -> m (GExp t' a')
-mapExpM onTyp onAnn f = mapExpM_env onTyp onAnn f (const id)
-
-
--- | Most general form of mapping over expressions
-mapExpM_env :: forall t t' a a' m. Monad m
-        => (t -> m t')                     -- ^ On types
-        -> (a -> m a')                     -- ^ On annotations
-        -> (GExp t' a' -> m (GExp t' a'))  -- ^ Combine results
-        -> (GName t -> m (GExp t' a') -> m (GExp t' a'))
-        -> GExp t a
-        -> m (GExp t' a')
-mapExpM_env onTyp onAnn f extend = goExp
-  where
-    goExp :: GExp t a -> m (GExp t' a')
-    goExp MkExp{..} = do
-      info'  <- onAnn info
-      unExp' <- goExp0 unExp
-      f MkExp{unExp = unExp', info = info', ..}
-
-    goExp0 :: GExp0 t a -> m (GExp0 t' a')
-    goExp0 (EVal t v) = do
-      t' <- onTyp t
-      return $ EVal t' v
-    goExp0 (EValArr elems) = do
-      elems' <- mapM goExp elems
-      return $ EValArr elems'
-    goExp0 (EVar x) = do
-      x' <- mapNameM onTyp x
-      return $ EVar x'
-    goExp0 (EUnOp op e1) = do
-      op' <- goUnOp op
-      e1' <- goExp e1
-      return $ EUnOp op' e1'
-    goExp0 (EBinOp op e1 e2) = do
-      e1' <- goExp e1
-      e2' <- goExp e2
-      return $ EBinOp op e1' e2'
-    goExp0 (EAssign e1 e2) = do
-      e1' <- goExp e1
-      e2' <- goExp e2
-      return $ EAssign e1' e2'
-    goExp0 (EArrRead e1 e2 r) = do
-      e1' <- goExp e1
-      e2' <- goExp e2
-      return $ EArrRead e1' e2' r
-    goExp0 (EArrWrite e1 e2 r e3) = do
-      e1' <- goExp e1
-      e2' <- goExp e2
-      e3' <- goExp e3
-      return $ EArrWrite e1' e2' r e3'
-    goExp0 (EFor ui nm1 e1 e2 e3) = do
-      nm1' <- mapNameM onTyp nm1
-      e1'  <- goExp e1
-      e2'  <- goExp e2
-      e3'  <- extend nm1 (goExp e3)
-      return $ EFor ui nm1' e1' e2' e3'
-    goExp0 (EWhile e1 e2) = do
-      e1' <- goExp e1
-      e2' <- goExp e2
-      return $ EWhile e1' e2'
-    goExp0 (ELet nm1 fi e1 e2) = do
-      nm1' <- mapNameM onTyp nm1
-      e1'  <- goExp e1
-      e2'  <- extend nm1 (goExp e2)
-      return $ ELet nm1' fi e1' e2'
-    goExp0 (ELetRef nm1 Nothing e2) = do
-      nm1' <- mapNameM onTyp nm1
-      e2'  <- extend nm1 (goExp e2)
-      return $ ELetRef nm1' Nothing e2'
-    goExp0 (ELetRef nm1 (Just e1) e2) = do
-      nm1' <- mapNameM onTyp nm1
-      e1'  <- goExp e1
-      e2'  <- extend nm1 (goExp e2)
-      return $ ELetRef nm1' (Just e1') e2'
-    goExp0 (ESeq e1 e2) = do
-      e1' <- goExp e1
-      e2' <- goExp e2
-      return $ ESeq e1' e2'
-    goExp0 (ECall fun es) = do
-      fun' <- mapNameM onTyp fun
-      es'  <- mapM goExp es
-      return $ ECall fun' es'
-    goExp0 (EIf e1 e2 e3) = do
-      e1' <- goExp e1
-      e2' <- goExp e2
-      e3' <- goExp e3
-      return $ EIf e1' e2' e3'
-    goExp0 (EPrint nl e1s) = do
-      e1s' <- mapM goExp  e1s
-      return $ EPrint nl e1s'
-    goExp0 (EError t err) = do
-      t' <- onTyp t
-      return $ EError t' err
-    goExp0 (ELUT r e1) = do
-      r'   <- goRanges r
-      e1'  <- goExp e1
-      return $ ELUT r' e1'
-    goExp0 (EStruct t fields) = do
-      t' <- onTyp t
-      let do_fld (fld,e') = goExp e' >>= \e'' -> return (fld,e'')
-      fields' <- mapM do_fld fields
-      return $ EStruct t' fields'
-    goExp0 (EProj e1 fn) = do
-      e1' <- goExp e1
-      return $ EProj e1' fn
-
-    goUnOp :: GUnOp t -> m (GUnOp t')
-    goUnOp NatExp   = return NatExp
-    goUnOp Neg      = return Neg
-    goUnOp Not      = return Not
-    goUnOp BwNeg    = return BwNeg
-    goUnOp (Cast t) = do t' <- onTyp t ; return (Cast t')
-    goUnOp ALength  = return ALength
-
-    goRanges :: LUTStats -> m LUTStats
-    goRanges = return 
-
-mapFunM_env :: forall t t' a a' m. Monad m
-            => (t -> m t')                               -- ^ On types
-            -> (a -> m a')                               -- ^ On annotations
-            -> ([GName t] -> GExp t a -> m (GExp t' a')) -- ^ On expressions
-            -> GFun t a
-            -> m (GFun t' a')
-mapFunM_env onTyp onAnn onExp = goFun
-  where
-    goFun :: GFun t a -> m (GFun t' a')
-    goFun MkFun{..} = do
-      unFun'   <- goFun0 unFun
-      funInfo' <- onAnn funInfo
-      return MkFun{unFun = unFun', funInfo = funInfo', ..}
-
-    goFun0 :: GFun0 t a -> m (GFun0 t' a')
-    goFun0 (MkFunDefined nm params body) = do
-      nm'     <- mapNameM onTyp nm
-      params' <- mapM (mapNameM onTyp) params
-      body'   <- onExp (nm : params) body
-      return $ MkFunDefined nm' params' body'
-    goFun0 (MkFunExternal nm params ret) = do
-      nm'     <- mapNameM onTyp nm
-      params' <- mapM (mapNameM onTyp) params
-      ret'    <- onTyp ret
-      return $ MkFunExternal nm' params' ret'
-
-mapFunM :: forall t t' a a' m. Monad m
-        => (t -> m t')                               -- ^ On types
-        -> (a -> m a')                               -- ^ On annotations
-        -> (GExp t a -> m (GExp t' a')) -- ^ On expressions
-        -> GFun t a
-        -> m (GFun t' a')
-mapFunM onTyp onAnn onExp = mapFunM_env onTyp onAnn (const onExp)
-
-{-------------------------------------------------------------------------------
-  Pure mapping functions
--------------------------------------------------------------------------------}
-
-mapTy :: (Ty -> Ty) -> Ty -> Ty
-mapTy f = runIdentity . mapTyM (Identity . f)
-
-mapName :: (t -> t') -> GName t -> GName t'
-mapName f = runIdentity . mapNameM (Identity . f)
-
-mapExp :: (t -> t')                   -- ^ On types
-       -> (a -> a')                   -- ^ On annotations
-       -> (GExp t' a' -> GExp t' a')  -- ^ Combine results
-       -> GExp t a
-       -> GExp t' a'
-mapExp onTyp onAnn f = runIdentity . mapExpM (Identity . onTyp)
-                                             (Identity . onAnn)
-                                             (Identity . f)
-
-mapExp_env :: (t -> t')                   -- ^ On types
-           -> (a -> a')                   -- ^ On annotations
-           -> (GExp t' a' -> GExp t' a')  -- ^ Combine results
-           -> (GName t -> GExp t' a' -> GExp t' a')
-           -> GExp t a
-           -> GExp t' a'
-mapExp_env onTyp onAnn f extend 
-  = runIdentity . mapExpM_env (Identity . onTyp)
-                              (Identity . onAnn)
-                              (Identity . f)
-                              (\x y -> Identity (extend x (runIdentity y)))
-                                             
-
-mapFun_env :: (t -> t')                             -- ^ On types
-           -> (a -> a')                             -- ^ On annotations
-           -> ([GName t] -> GExp t a -> GExp t' a') -- ^ On expressions
-           -> GFun t a
-           -> GFun t' a'
-mapFun_env onTyp onAnn f 
-  = runIdentity . mapFunM_env (Identity . onTyp)
-                              (Identity . onAnn)
-                              (\x y -> Identity (f x y))
-
-
-mapFun :: (t -> t')                    -- ^ On types
-       -> (a -> a')                    -- ^ On annotations
-       -> (GExp t a -> (GExp t' a'))   -- ^ On expressions
-       -> GFun t a
-       -> GFun t' a'
-mapFun onTyp onAnn f = mapFun_env onTyp onAnn (const f)
-
-
-
-
-{-------------------------------------------------------------------------------
-  Erase annotations
--------------------------------------------------------------------------------}
-
-eraseExp :: GExp t a -> GExp t ()
-eraseExp = mapExp id (const ()) id
-
-eraseFun :: GFun t a -> GFun t ()
-eraseFun = mapFun id (const ()) eraseExp
-
--- | Remove all location annotations
---
--- This is on Exp rather than GExp because we cannot completely remove all
--- location annotations from SrcTys
-eraseLoc :: Exp -> Exp
-eraseLoc = mapExp id -- types don't change
-                  id -- annotations don't change
-                  (\e -> e { expLoc = noLoc }) -- delete locations
-
-{-------------------------------------------------------------------------------
-  Free variables
--------------------------------------------------------------------------------}
-
-
-type GNameSet t = S.Set (GName t)
-
-
-deleting :: GNameSet t -> GName t -> GNameSet t
-deleting st n = S.delete n st
-
--- | Collect free variables in an expression
---
--- The `takeFuns` argument indicates whether we want to include the names of
--- functions that are called in the expression. This is useful when we are
--- computing the free variables in a nested function definition (which become
--- additional arguments to the function when we generate C code).
-exprFVs' :: forall t b. Bool -> GExp t b -> GNameSet t
-exprFVs' takeFuns = goExp
-  where
-    goExp = goExp0 . unExp
-    goExp0 (EVar nm)                  = S.singleton nm
-    goExp0 (EVal {})                  = mempty
-    goExp0 (EValArr es)               = goExps es
-    goExp0 (EUnOp _op e1)             = goExp e1 
-    goExp0 (EBinOp _op e1 e2)         = goExp e1 `mappend` goExp e2
-    goExp0 (EAssign e1 e2)            = goExp e1 `mappend` goExp e2
-    goExp0 (EArrRead e1 e2 _r)        = goExp e1 `mappend` goExp e2
-    goExp0 (EArrWrite e1 e2 _r e3)    = goExp e1 `mappend` goExp e2 `mappend` goExp e3
-    goExp0 (EFor _ui nm1 e1 e2 e3)    = goExp e1 `mappend` goExp e2 `mappend` (goExp e3 `deleting` nm1)
-    goExp0 (EWhile e1 e2)             = goExp e1 `mappend` goExp e2
-    goExp0 (ELet nm1 _fi e1 e2)       = goExp e1 `mappend` (goExp e2 `deleting` nm1)
-    goExp0 (ELetRef nm1 Nothing e2)   = goExp e2 `deleting` nm1
-    goExp0 (ELetRef nm1 (Just e1) e2) = goExp e1 `mappend` (goExp e2 `deleting` nm1)
-    goExp0 (ESeq e1 e2)               = goExp e1 `mappend` goExp e2
-    goExp0 (ECall fun es)             = goExps es `mappend` (if takeFuns then S.singleton fun else mempty)
-    goExp0 (EIf e1 e2 e3)             = goExp e1 `mappend` goExp e2 `mappend` goExp e3
-    goExp0 (EPrint _nl e1s)           = goExps e1s
-    goExp0 (EError _t _err)           = mempty
-    goExp0 (ELUT _r e1)               = goExp e1
-    goExp0 (EStruct _t fields)        = goExps (map snd fields)
-    goExp0 (EProj e1 _fn)             = goExp e1
-
-    goExps = mconcat . map goExp 
-
-
--- NB: Take function variables (hence True)
-exprFVs :: GExp t b -> S.Set (GName t)
-exprFVs = exprFVs' True
-
-
--- NB: Don't take function variables when computing fvs of closure
-exprFVsClos :: GExp t b -> GNameSet t
-exprFVsClos = exprFVs' False
-
-funFVs :: GFun t a -> GNameSet t
-funFVs f = case unFun f of
-  MkFunDefined _nm params body  -> exprFVs body S.\\ S.fromList params
-  MkFunExternal _nm _params _ty -> S.empty
-
--- | Find free variables in a function definition
-funFVsClos :: GFun t a -> GNameSet t
-funFVsClos f = case unFun f of
-    MkFunDefined _nm params body  -> exprFVsClos body S.\\ S.fromList params
-    MkFunExternal _nm _params _ty -> S.empty
-
-{-------------------------------------------------------------------------------
-  Substitutions
--------------------------------------------------------------------------------}
-
-substTy :: [(LenVar, NumExpr)] -> Ty -> Ty
-substTy slen = mapTy aux
-  where
-    -- mapTy works bottom up: we already substituted in the subtypes (ty)
-    aux (TArray (NVar x) ty) = case lookup x slen of
-                                 Just ne -> TArray ne ty
-                                 Nothing -> TArray (NVar x) ty
-    aux ty                   = ty
-
--- | Apply substitution to an expression
---
--- NOTE: We assume that the substitution _as a whole_ is idempotent. In
--- particular, we assume that if the expressions in the codomain of the
--- expression substitution do not mention any of the length variables in
--- the domain of the type substitution.
-substExp :: [(LenVar,NumExpr)] -> [(GName Ty,GExp Ty a)] -> GExp Ty a -> GExp Ty a
-substExp slen sexp ge
-  = mapExpM_env (\t _ -> substTy slen t)
-                (\x _ -> x)
-                aux
-                ext ge sexp
-  where
-    aux e s
-      | EVar x <- unExp e
-      , Just e' <- lookup x s
-      = e'
-      | otherwise = e
-    
-    ext nm act s = act (filter (\(snm,_) -> snm /= nm) s)
-
-
-
-{-------------------------------------------------------------------------------
-  Utility
--------------------------------------------------------------------------------}
-
-getLnNumInStr :: SrcLoc -> String
-getLnNumInStr csp
-   = case locOf csp of
-       Loc p _  -> "ln" ++ (show . posLine) p ++ "_"
-       NoLoc    -> "ln_"
-
-isEVal :: GExp t a -> Bool
-isEVal e
-  | EVal {} <- unExp e
-  = True
-isEVal _
-  = False
-
-isStructTy :: Ty -> Bool
-isStructTy (TStruct _ _) = True
-isStructTy _             = False
-
--- User-defined structure (as oppose to Ziria native structs such as complex numbers)
-isUserStructTy :: Ty -> Bool
-isUserStructTy t = (isStructTy t) && not (isComplexTy t)
-
-isArrayTy :: Ty -> Bool
-isArrayTy (TArray _ _) = True
-isArrayTy _            = False
-
-isArrayTy_maybe :: Ty -> Maybe Ty
--- If an array type, gives you back the type of the elements
-isArrayTy_maybe (TArray _n t) = Just t
-isArrayTy_maybe _other        = Nothing
-
-isBufTy :: Ty -> Bool
-isBufTy (TBuff {}) = True
-isBufTy _          = False
-
-atomTyOf :: Ty -> Ty
--- Give you back the biggest non-array type under this type
-atomTyOf (TArray _ t) = atomTyOf t
-atomTyOf t            = t
-
--- Arity 
-tyArity :: Ty -> Int
-tyArity (TArray (Literal n) _) = n
-tyArity _t = 1
-
-
-expEq :: Eq t => GExp t a -> GExp t a -> Bool
--- Are these two expressions /definitely/ equal?
-expEq e e' = expEq0 (unExp e) (unExp e')
-  where
-    expEq0 (EVal t v) (EVal t' v') = t == t' && v == v'
-    expEq0 (EVar x) (EVar y)  = x == y
-    expEq0 (EArrRead e1 e2 li) (EArrRead e1' e2' li')
-      = expEq e1 e1' && expEq e2 e2' && (li == li')
-    expEq0 (EUnOp u1 e1) (EUnOp u1' e1')
-      = (u1 == u1') && expEq e1 e1'
-    expEq0 (EBinOp b e1 e2) (EBinOp b' e1' e2')
-      = (b == b') && expEq e1 e1' && expEq e2 e2'
-    expEq0 _e _e' = False
-
-toExp :: a -> GExp0 t a -> GExp t a
-toExp a e = MkExp { unExp = e, expLoc = noLoc, info = a }
-
-toExpPos :: a -> SrcLoc -> GExp0 t a -> GExp t a
-toExpPos a pos e = MkExp { unExp = e, expLoc = pos, info = a }
-
-binopList :: BinOp -> a -> GExp t a -> [GExp t a] -> GExp t a
-binopList _  _ e0 []       = e0
-binopList op a e0 (e : es) = toExp a $ EBinOp op e (binopList op a e0 es)
-
-dotDotName :: String
-dotDotName = "..."
-
-
--- Observations/questions about the following code
--- (a) Excludes Bit. Not sure why. (TODO)
--- (b) Type variables are scalars but after subst they may not be?
--- (c) Structs are assumed to be scalars. Probably that's fine as they
---     can be treated in a CBV fashion.
-isScalarTy :: Ty -> Bool
-isScalarTy t =
-  case t of
-    TVar {}      -> True
-    TUnit        -> True
-    TBit         -> False
-    TInt {}      -> True
-    TDouble {}   -> True
-    TStruct {}   -> True
-    TBool        -> True
-    TString      -> True
-    TInterval {} -> False
-    TArray {}    -> False
-    TArrow {}    -> False
-    TBuff {}     -> False
-    TVoid {}     -> False
-
-
--- Does this type support arithmetic operations?
-supportsArithTy :: Ty -> Bool
-supportsArithTy t =
-  case t of
-    TVar {}      -> True
-    TInt {}      -> True
-    TDouble {}   -> True
-    TStruct {}   -> isComplexTy t
-    _other       -> False
-
-
--- Does this type support direct comparison (= in C)
-supportsEqTy :: Ty -> Bool
-supportsEqTy t =
-  case t of
-    TVar {}      -> True
-    TUnit        -> True
-    TBit         -> True
-    TInt {}      -> True
-    TDouble {}   -> True
-    TStruct {}   -> True
-    TBool        -> True
-    TString      -> False
-    _other       -> False
-
--- Does this type support <, <= etc?
-supportsCmpTy :: Ty -> Bool
-supportsCmpTy t =
-  case t of
-    TVar {}      -> True
-    TInt {}      -> True
-    TDouble {}   -> True
-    TBool        -> True
-    TString      -> False
-    _other       -> False
-
-
-isComplexTy :: Ty -> Bool
-isComplexTy (TStruct tn _)
-  = any (== tn) [ complexTyName
-                , complex8TyName
-                , complex16TyName
-                , complex32TyName
-                ]
-isComplexTy _other = False
-
-complexTyName :: TyName
-complexTyName = "complex"
-complex8TyName :: TyName
-complex8TyName = "complex8"
-complex16TyName :: TyName
-complex16TyName = "complex16"
-complex32TyName :: TyName
-complex32TyName = "complex32"
-complex64TyName :: TyName
-complex64TyName = "complex64"
-
-
-toFunPos :: a -> SrcLoc -> GFun0 t a -> GFun t a
-toFunPos a pos fn = MkFun fn pos a
-
-isArithBinOp :: BinOp -> Bool
-isArithBinOp Add   = True
-isArithBinOp Sub   = True
-isArithBinOp Mult  = True
-isArithBinOp Div   = True
-isArithBinOp Rem   = True
-isArithBinOp Expon = True
-isArithBinOp _     = False
-
-isShiftBinOp :: BinOp -> Bool
-isShiftBinOp ShL = True
-isShiftBinOp ShR = True
-isShiftBinOp _   = False
-
-isLogicalBinOp :: BinOp -> Bool
-isLogicalBinOp BwAnd = True
-isLogicalBinOp BwOr  = True
-isLogicalBinOp BwXor = True
-isLogicalBinOp _     = False
-
-isEqualityBinOp :: BinOp -> Bool
-isEqualityBinOp Eq  = True
-isEqualityBinOp Neq = True
-isEqualityBinOp _   = False
-
-
-isRelBinOp :: BinOp -> Bool
-isRelBinOp Lt  = True
-isRelBinOp Leq = True
-isRelBinOp Gt  = True
-isRelBinOp Geq = True
-isRelBinOp _   = False
-
-isBoolBinOp :: BinOp -> Bool
-isBoolBinOp And = True
-isBoolBinOp Or  = True
-isBoolBinOp _   = False
-
-
--- Can this expression potentially change the state?
--- A super conservative side-effect analysis
-mutates_state :: GExp t a -> Bool
-mutates_state e = case unExp e of
-  EVal _ _                     -> False
-  EValArr elems                -> any mutates_state elems
-  EVar _                       -> False
-  EUnOp _ e'                   -> mutates_state e'
-  EBinOp _ e1 e2               -> any mutates_state [e1,e2]
-  EAssign _e1 _e2              -> True
-  EArrRead e1 e2 _li           -> any mutates_state [e1,e2]
-  EArrWrite _e1 _e2 _r _e3     -> True
-  EFor _ _ e1 e2 e3            -> any mutates_state [e1,e2,e3]
-  EWhile e1 e2                 -> any mutates_state [e1,e2]
-  ELet _nm _fi e1 e2           -> any mutates_state [e1,e2]
-  ELetRef _nm (Just e1) e2     -> any mutates_state [e1,e2]
-  ELetRef _nm Nothing   e2     -> mutates_state e2
-  ESeq e1 e2                   -> any mutates_state [e1,e2]
-  ECall _e' _es                -> True -- See Note [Local funs]
-  EIf e1 e2 e3                 -> any mutates_state [e1,e2,e3]
-  EPrint _nl _e1               -> True -- See Note [IOEffects]
-  EError _ _                   -> True
-  ELUT _ e1                    -> mutates_state e1
-  EStruct _ tfs                -> any mutates_state (map snd tfs)
-  EProj e0 _f                  -> mutates_state e0
-
-{-------------------------------------------------------------------------------
-  Built-ins
--------------------------------------------------------------------------------}
-
--- | Primitive complex structures
---
--- This is necessary for the translation from SrcTy (where structs have names
--- only) to Ty (where structs are fully defined)
-primComplexStructs :: [(TyName,StructDef)]
-primComplexStructs
-  = [ structDefFrom tcomplex8
-    , structDefFrom tcomplex16
-    , structDefFrom tcomplex32
-    , structDefFrom tcomplex64
-    ]
-  where
-    -- TODO: This translation back and forth to StructDef is annoying.
-    -- We should inline StructDef in LetStruct.
-    structDefFrom :: Ty -> (TyName, StructDef)
-    structDefFrom (TStruct nm flds) = (nm, StructDef nm flds)
-    structDefFrom _ = error "Not a struct"
-
-{-------------------------------------------------------------------------------
-  PrettyVal instances (used for dumping the AST)
--------------------------------------------------------------------------------}
-
-instance PrettyVal BinOp
-instance PrettyVal ForceInline
-instance PrettyVal LengthInfo
-instance PrettyVal UnrollInfo
-instance PrettyVal Val
-
-
-instance PrettyVal t => PrettyVal (GUnOp t)
-instance PrettyVal t => PrettyVal (GStructDef t)
-
--- instance (PrettyVal t, PrettyVal a) => PrettyVal (GExp0 t a)
--- instance (PrettyVal t, PrettyVal a) => PrettyVal (GExp t a)
--- instance (PrettyVal t, PrettyVal a) => PrettyVal (GFun t a)
--- instance (PrettyVal t, PrettyVal a) => PrettyVal (GFun0 t a)
-
-{-
-Note [IOEffects]
-~~~~~~~~~~~~~~~~
-
-If an expression does not mutate state then we would like to not
-execute it at all.  For instance, if we have:
-
-     let _ = x[0:256]
-     in (y+3)
-
-
-then we should be able to rewrite this code to just (y+3) (and not
-have to copy a useless value of 256 integers!)
-
-
-So function mutates_state gives a conservative analysis about when can
-an expression mutate or affect in some way the state of the
-program. E.g. assignments and array writes do mutate state.
-
-
-Also, 'error' and 'print' statements do affect the state by means of
-writing to the console or terminating the program hence mutate_state
-gives True for those.
-
--}
-
-
-
-
-{-
-Note [Polymorphic Arrays]
-~~~~~~~~~~~~~~~~~~~~~~~~~
-
-Arrays that may be polymorphic in their length arise from user code of
-the form:
-
-      (var x : arr int) <- ...
-
-Now, it may turn out that such arrays end up with lengths that are
-resolved. E.g. by the following assignment:
-
-      x = y;   // where y is declared to be (arr[42] int)
-
-we learn that the type of 'x' is an array of static size 42. But not
-necessarily so, i.e. the length of 'x' may remain unconstrained until
-we typecheck a function fully.
-
-Moreover, arguments to functions may be polymorhic:
-
-    f(x : arr int) { ...  }
-
-This has the same effect. If x is not used in a way that fixes its
-length in the body of the function then this remains polymorphic,
-otherwise the length is fixed.
-
-
-Note [Polymorphic Array Code Generation]
-~~~~~~~~~~~~~~~~~~~~~~~~~~~~~~~~~~~~~~~~
-When (after type checking) we are in the process of generating code
-for a declaration of a variable of array type, there exist several
-cases:
-
-(a) The variable has a length that has been statically resolved. This
-    is easy, we simply declare the variable.
-
-(b) The variable has length that has not been statically resolved yet,
-    e.g. it's still a length variable.  Then it will be ensured that that
-    variable is in scope (by type checking, see Note [Array Length Unification])
-    and we will do a stack allocation for that variable of the required length.
-
-Finally you can also say something like:
-
-     (x : arr [length(y)] int)
-
-meaning that x gets an array type with the same length as y, which
-must be in scope at the program point where we refer to y. For instance
-you can have:
-
-     f(x : arr int, y : arr [length(x)] int) { ... }
-
-Meaning: I don't know what is the size of 'x', in fact 'f' may be even
-polymorphic in it, but I know that 'y' has that same length.
-
-Note [Array Length Unification]
-~~~~~~~~~~~~~~~~~~~~~~~~~~~~~~~
-
-(a) Generation of length unification variables: An occurence of type
-    (arr int) gives rise to a new unification variable for the length
-    e.g. becomes (arr[l_32] int).
-
-    NB: This is currently hardcoded in the AST and done by the parser
-    which is unsatisfactory but not the end of the world. It'd be nicer
-    if unification variables were born only in the type checker.
-
-    TODO: Probably will do this.
-
-
-(b) We wish to type check functions and let bindings in isolation so we
-    maintain a map from length variables lvar |-> Literal n | lvar
-
-    Whenever we meet an equation:  (arr [lvar] t) ~ (arr [42] t) we simply
-    update the map unifying lvar to 42. Similarly for equations between lvars.
-
-    Whenever we meet an equation:
-                (arr [lvar] t) ~ (arr [length(y)] t)
-    we pick up the type of 'y' from the environment, it must be a
-   (TArr numexpr _) and we simply recurse: arr [lvar] t ~ arr numexpr t
-
-    This ensures that 'y' must be in the environment. Moreover,
-    whenever we introduce a new type in the environment we check it is
-    well formed, by checking if the 'length' variables are bound. This
-    will happen when we check parameter binding, annotated let-bound
-    definitions, and annotated monadic bind.
-
-(c) At generalization boundaries (function definitions,
-    let-bound expressions) we make sure that the only 'length' variables
-    that we generalize over (i.e. locally generated - outside-generated) are
-    bound in the function parameters. (For ordinary let-bindings I am thinking
-    to not generalize over anything). Fail otherwise.
-
-
-Q:
-
-   How to generalize this to arbitrary numerical expressions instead
-   of just 'length' of a previously scoped variable? How to specify the
-   return type of a function, if it is polymorphic? Outs ...
-
-         f(x : arr int) : arr (length(x)) int ???
-
-   'x' is typically considered out of scope in typical programming
-   languages.  But need not, i.e. it is in scope in hybrid type systems.
-
-Note [Local funs]
-~~~~~~~~~~~~~~~~~
-
-For the mutates_state analysis we don't have to check the function body
-because if we ever call it, we always return true (see case for ECall). If we
-change this definition for ECall we might have to do something different for
-local functions.
--}
-
-
-
+{-
+   Copyright (c) Microsoft Corporation
+   All rights reserved.
+
+   Licensed under the Apache License, Version 2.0 (the ""License""); you
+   may not use this file except in compliance with the License. You may
+   obtain a copy of the License at
+
+   http://www.apache.org/licenses/LICENSE-2.0
+
+   THIS CODE IS PROVIDED ON AN *AS IS* BASIS, WITHOUT WARRANTIES OR
+   CONDITIONS OF ANY KIND, EITHER EXPRESS OR IMPLIED, INCLUDING WITHOUT
+   LIMITATION ANY IMPLIED WARRANTIES OR CONDITIONS OF TITLE, FITNESS FOR
+   A PARTICULAR PURPOSE, MERCHANTABLITY OR NON-INFRINGEMENT.
+
+   See the Apache Version 2.0 License for specific language governing
+   permissions and limitations under the License.
+-}
+{-# LANGUAGE GADTs, DeriveGeneric, DeriveDataTypeable, ScopedTypeVariables, RecordWildCards #-}
+{-# OPTIONS_GHC -Wall #-}
+module AstExpr ( 
+    module AstName
+  , module AstExprTypes
+  , module LUTBasicTypes
+  , module AstExpr 
+  ) where
+
+import Prelude hiding (exp, mapM)
+import Control.DeepSeq.Generics (NFData(..), genericRnf)
+import Data.Loc
+import Data.Monoid
+import Data.Data (Data)
+import Data.Functor.Identity (Identity(..))
+import Data.Maybe ( isJust )
+import Data.Traversable (mapM)
+import Data.Typeable (Typeable)
+import GHC.Generics (Generic)
+import Text.Show.Pretty (PrettyVal)
+import qualified Data.Set as S
+
+import Orphans ()
+import AstName
+import AstExprTypes
+import LUTBasicTypes
+
+
+{------------------------------------------------------------------------
+  Expressions (parameterized by the (Haskell) type of (Ziria) types
+------------------------------------------------------------------------}
+
+data GUnOp t =
+    NatExp
+  | Neg
+  | Not
+  | BwNeg
+  | Cast t   -- Cast to this target type
+  | ALength
+  deriving (Generic, Typeable, Data, Eq, Ord)
+
+data BinOp =
+  -- arithmetic operators
+    Add
+  | Sub
+  | Mult
+  | Div
+  | Rem
+  | Expon
+  -- bitwise operators
+  | ShL
+  | ShR
+  | BwAnd
+  | BwOr
+  | BwXor
+  -- comparison operators
+  | Eq
+  | Neq
+  | Lt
+  | Gt
+  | Leq
+  | Geq
+  | And
+  | Or
+  deriving (Generic, Typeable, Data, Show, Eq, Ord)
+
+data Val where
+  VBit    :: Bool    -> Val
+  VInt    :: Integer -> Signedness -> Val
+  VDouble :: Double  -> Val
+  VBool   :: Bool    -> Val
+  VString :: String  -> Val
+  VUnit   :: Val
+  deriving (Generic, Typeable, Data, Show, Eq, Ord)
+
+data LengthInfo
+     = LISingleton
+     | LILength Int  -- Invariant: > 0
+     | LIMeta String -- For meta-variables in quasi-quotes only
+  deriving (Generic, Typeable, Data, Eq, Ord, Show)
+
+data UnrollInfo
+  = Unroll        -- force unroll
+  | NoUnroll      -- force no-unroll
+  | AutoUnroll    -- do whatever the compiler would do (no annotation)
+  deriving (Generic, Typeable, Data, Eq, Ord)
+
+-- If true, the binding should be forced to be inlined.
+-- This is used by e.g. the vectorizer to bind inlinable
+-- sub-arrays of the input array.
+data ForceInline
+  = ForceInline   -- Always inline
+  | NoInline      -- Never inline
+  | AutoInline    -- Let the compiler decide
+  deriving (Generic, Typeable, Data, Eq, Ord)
+
+
+-- | Dereference expressions, abstract over expressions inside
+data AGDerefExp expr t
+  = GDVar  (GName t)
+  | GDProj (AGDerefExp expr t) FldName
+  | GDArr  (AGDerefExp expr t) expr LengthInfo
+
+  -- DELETEME
+  -- | GDNewArray t [expr]
+  --         -- NB: t is the array type, not the element type
+  -- | GDNewStruct t [(FldName,expr)]
+  --         -- NB: t is the struct type
+  deriving Show
+
+type GDerefExp t a = AGDerefExp (GExp t a) t
+
+-- | Dereference expressions with abstract values as indices
+type LVal idx = AGDerefExp idx Ty
+
+derefToExp :: SrcLoc -> AGDerefExp (GExp t ()) t -> GExp t ()
+derefToExp loc = go 
+  where go (GDVar nm)           = MkExp (EVar nm) loc ()
+        go (GDProj de fld)      = MkExp (EProj (go de) fld) loc ()
+        go (GDArr de1 e2 li)    = MkExp (EArrRead (go de1) e2 li) loc ()
+        -- DELETEME
+        -- go (GDNewArray _t es)   = MkExp (EValArr es) loc ()
+        -- go (GDNewStruct t flds) = MkExp (EStruct t flds) loc ()
+
+derefBase :: AGDerefExp e t -> GName t
+derefBase (GDVar x) = x
+derefBase (GDArr d _ _) = derefBase d
+derefBase (GDProj d _)  = derefBase d
+
+
+isMutGDerefExp :: GExp t a -> Maybe (GDerefExp t a)
+isMutGDerefExp e = case unExp e of
+  EVar nm | not (isMutable nm) -> Nothing
+          | otherwise          -> Just (GDVar nm)
+  EProj estruct fld -> do
+    gde <- isMutGDerefExp estruct
+    return (GDProj gde fld)
+  EArrRead earr estart elen -> do
+    gdarr <- isMutGDerefExp earr
+    return (GDArr gdarr estart elen)
+  _ -> Nothing -- All other cases are immutable
+
+nameArgTy :: GName t -> GArgTy t
+nameArgTy nm = GArgTy (nameTyp nm) (nameMut nm)
+
+checkArgMut :: [ArgTy]    -- Function argument types (expected)
+            -> [GExp t a] -- Arguments
+            -> Bool       -- Mutable arguments must be isMutGDerefExp
+checkArgMut fun_tys args = all check_mut (zip fun_tys args)
+  where check_mut (GArgTy _ Mut, earg) = isJust $ isMutGDerefExp earg
+        check_mut _other               = True
+
+data GExp0 t a where
+  -- | A single value
+  --
+  -- We record the type of the value because literals are overloaded.
+  EVal :: t -> Val -> GExp0 t a
+
+  -- | An array value
+  EValArr :: [GExp t a] -> GExp0 t a
+
+  EVar :: GName t -> GExp0 t a
+
+  EUnOp :: GUnOp t -> GExp t a -> GExp0 t a
+  EBinOp :: BinOp -> GExp t a -> GExp t a -> GExp0 t a
+
+  -- | EArrRead ex ei j.
+  --
+  -- Read a subarray of 'ex' starting at index ei of length j and going as long
+  -- as LengthInfo says.
+  --
+  -- If LengthInfo is LISingleton, then we are supposed to only read at a
+  -- single position and return a scalar. Otherwise we return an array.
+  EArrRead :: GExp t a -> GExp t a -> LengthInfo -> GExp0 t a
+
+  -- | Assignment
+  --
+  -- Although the syntax here allows for arbitrary expressions on the LHS,
+  -- really we only allow "dereferencing expressions" of the form
+  --
+  -- > d := x | d.f | d[e] | d[e,j]
+  --
+  -- TODO -- TODO : let bindings too are important to lift to normal forms!
+  -- 
+  -- See semantics for details.
+  EAssign :: GExp t a -> GExp t a -> GExp0 t a
+
+  -- | Array write
+  --
+  -- See comments for `EArrRead` and `EAssign`.
+  --
+  -- TODO: Maybe merge with `EAssign`.
+  EArrWrite :: GExp t a -> GExp t a -> LengthInfo -> GExp t a -> GExp0 t a
+
+  EFor :: UnrollInfo -> GName t -> GExp t a -> GExp t a -> GExp t a -> GExp0 t a
+
+
+  EWhile :: GExp t a -> GExp t a -> GExp0 t a
+
+
+  ELet :: GName t -> ForceInline -> GExp t a -> GExp t a -> GExp0 t a
+
+  -- | Potentially initialized read/write variable
+  ELetRef :: GName t -> Maybe (GExp t a) -> GExp t a -> GExp0 t a
+
+  ESeq :: GExp t a -> GExp t a -> GExp0 t a
+  ECall :: GName t -> [GExp t a] -> GExp0 t a
+  EIf :: GExp t a -> GExp t a -> GExp t a -> GExp0 t a
+
+  -- | Print any expression, for debugging
+  EPrint :: Bool -> [GExp t a] -> GExp0 t a
+
+  -- | Generate runtime failure, with error report
+  EError :: t -> String -> GExp0 t a
+  ELUT :: LUTStats -> GExp t a -> GExp0 t a
+
+  -- | Constructing structs
+  --
+  -- We annotate the EStruct with the "official" definition of the struct
+  -- so that we can lint an EStruct node without the definition of the
+  -- struct having to be in scope.
+  EStruct :: t -> [(FldName,GExp t a)] -> GExp0 t a
+
+  -- | Project field out of a struct
+  EProj   :: GExp t a -> FldName -> GExp0 t a
+
+  deriving (Eq, Ord) 
+
+data GExp t a
+  = MkExp { unExp  :: !(GExp0 t a)
+          , expLoc :: !SrcLoc
+          , info :: a }
+  deriving (Eq, Ord)
+
+instance Located (GExp t a) where
+    locOf = locOf . expLoc
+
+-- Structure definitions
+data GStructDef t
+  = StructDef { struct_name :: TyName
+              , struct_flds :: [(FldName,t)] }
+  deriving (Generic, Typeable, Data)
+
+data GFun0 t a where
+  MkFunDefined  :: GName t     -- ^ name
+                -> [GName t]   -- ^ params
+                -> GExp t a    -- ^ body
+                -> GFun0 t a
+  MkFunExternal :: GName t     -- ^ name
+                -> [GName t]   -- ^ params
+                -> t           -- ^ return type
+--                -> Bool        -- ^ see note [Safe Return Aliasing]
+                -> GFun0 t a
+  deriving (Eq, Ord)
+
+{- Note [Safe Return Aliasing] 
+   ~~~~~~~~~~~~~~~~~~~~~~~~~~~
+  
+Consider an external function returns a big array, i.e. has the signature:
+
+     foo (x : arr[512] int) : arr[512] int;
+
+then our calling convention will generate the C stub:
+
+     __ext_foo(int *ret, int ret_len, int *x, int x_len);
+
+and, upon a call site (CgCall) the Ziria code generator will
+allocate a new variable for the return value and store the result
+there. However, this storing and memcopying can be terribly
+inefficient in case the original code looked like this:
+
+     y := foo(x); // Ziria 
+
+
+where we have *already* allocated y and ideally we'd simply like to
+call (at the C level):
+
+     __ext_foo(y,512,x,512) // C 
+
+One may think that this is always safe to do; alas it isnt! The problematic
+cases occur when the programmer is asigning to something that could alias in 
+the same memory location as the arguments. Example:
+
+     x := foo(x);
+
+will be translated to:
+
+     __ext_foo(x,512,x,512);
+   
+and that may -- or may not -- be the right thing to do depending on the
+implementation of "foo" since it may be at the same time reading from x and mutating
+the output (i.e. x again!). 
+
+Classic example from our WiFi testsuite is "invert_bits()" 
+
+
+Hence when it it safe to convert an assignment of the form: 
+      x := foo(y)
+to the C code: 
+      __ext_foo(x,y); 
+versus:
+      __ext_foo(ret,y);
+      memcpy(x,ret);
+?
+
+The current -- somewhat unsatisfactory -- solution adopted in
+CgExpr.hs is to let external function writers worry about undefined
+behaviour due to aliasing. If you are calling an external function you
+have to worry that you may be passing in return expressions that may
+alias to input variables.
+
+-}
+
+
+
+
+{- TODO plug this in at some point
+data FunDef a body
+  = FunDef { funName   :: GName t
+           , funParams :: [(GName t,Ty)]
+           , funLocals :: [(GName t,Ty,Maybe (Exp a))]
+           , funDef    :: body }
+-}
+
+data GFun t a
+  = MkFun { unFun   :: GFun0 t a
+          , funLoc  :: SrcLoc
+          , funInfo :: a }
+  deriving (Eq, Ord) 
+
+funName :: GFun t a -> GName t
+funName (MkFun (MkFunDefined  nm _ _) _ _) = nm
+funName (MkFun (MkFunExternal nm _ _) _ _) = nm
+
+{-------------------------------------------------------------------------------
+  NFData instances
+
+  (Mostly for debugging)
+-------------------------------------------------------------------------------}
+
+instance NFData BinOp       where rnf = genericRnf
+instance NFData ForceInline where rnf = genericRnf
+instance NFData LengthInfo  where rnf = genericRnf
+instance NFData UnrollInfo  where rnf = genericRnf
+instance NFData Val         where rnf = genericRnf
+
+instance NFData t => NFData (GUnOp t) where rnf = genericRnf
+
+-- instance (NFData t, NFData a) => NFData (GExp0 t a) where rnf = genericRnf
+-- instance (NFData t, NFData a) => NFData (GExp  t a) where rnf = genericRnf
+
+{-------------------------------------------------------------------------------
+  Specialization of the AST to Ty (internal types)
+
+  These types are used everywhere in the compiler except in the front-end.
+-------------------------------------------------------------------------------}
+
+type UnOp      = GUnOp      Ty
+type Exp0      = GExp0      Ty ()
+type Exp       = GExp       Ty ()
+type StructDef = GStructDef Ty
+type Fun0      = GFun0      Ty ()
+type Fun       = GFun       Ty ()
+
+{-------------------------------------------------------------------------------
+  Specializations of the AST to SrcTy (source level types)
+
+  These types are only used in the parser and as input to the renamer.
+-------------------------------------------------------------------------------}
+
+type SrcExp = GExp SrcTy ()
+type SrcFun = GFun SrcTy ()
+
+{-------------------------------------------------------------------------------
+  Built-in types
+-------------------------------------------------------------------------------}
+
+tint, tint8, tint16, tint32, tint64 :: Ty
+tint64  = TInt BW64 Signed
+tint32  = TInt BW32 Signed
+tint16  = TInt BW16 Signed
+tint8   = TInt BW8  Signed
+tint    = tint32
+
+tuint, tuint8, tuint16, tuint32, tuint64 :: Ty
+tuint64  = TInt BW64 Unsigned
+tuint32  = TInt BW32 Unsigned
+tuint16  = TInt BW16 Unsigned
+tuint8   = TInt BW8  Unsigned
+tuint    = tuint32
+
+tdouble :: Ty
+tdouble = TDouble
+
+tcomplex, tcomplex8, tcomplex16, tcomplex32, tcomplex64 :: Ty
+tcomplex8  = complexTy complex8TyName  BW8
+tcomplex16 = complexTy complex16TyName BW16
+tcomplex32 = complexTy complex32TyName BW32
+tcomplex64 = complexTy complex64TyName BW64
+tcomplex   = tcomplex32
+
+complexTy :: TyName -> BitWidth -> Ty
+complexTy nm bw = TStruct nm [("re", TInt bw Signed), ("im", TInt bw Signed)]
+
+{-------------------------------------------------------------------------------
+  Built-in types (source syntax)
+-------------------------------------------------------------------------------}
+
+tintSrc, tintSrc8, tintSrc16, tintSrc32, tintSrc64 :: SrcTy
+tintSrc64  = SrcTInt SrcBW64 SrcSigned
+tintSrc32  = SrcTInt SrcBW32 SrcSigned
+tintSrc16  = SrcTInt SrcBW16 SrcSigned
+tintSrc8   = SrcTInt SrcBW8  SrcSigned
+tintSrc    = tintSrc32
+
+tuintSrc, tuintSrc8, tuintSrc16, tuintSrc32, tuintSrc64 :: SrcTy
+tuintSrc64  = SrcTInt SrcBW64 SrcUnsigned
+tuintSrc32  = SrcTInt SrcBW32 SrcUnsigned
+tuintSrc16  = SrcTInt SrcBW16 SrcUnsigned
+tuintSrc8   = SrcTInt SrcBW8  SrcUnsigned
+tuintSrc    = tuintSrc32
+
+tdoubleSrc :: SrcTy
+tdoubleSrc = SrcTDouble
+
+tcomplexSrc, tcomplexSrc8, tcomplexSrc16, tcomplexSrc32, tcomplexSrc64 :: SrcTy
+tcomplexSrc8  = SrcTStruct complex8TyName
+tcomplexSrc16 = SrcTStruct complex16TyName
+tcomplexSrc32 = SrcTStruct complex32TyName
+tcomplexSrc64 = SrcTStruct complex64TyName
+tcomplexSrc   = tcomplexSrc32
+
+{-------------------------------------------------------------------------------
+  Various map functions
+
+  Since these are used on both source terms and internal terms they have the
+  general types where possible.
+-------------------------------------------------------------------------------}
+
+mapTyM :: Monad m => (Ty -> m Ty) -> Ty -> m Ty
+mapTyM f = go
+  where
+    go (TVar s)            = f $ TVar s
+    go TUnit               = f $ TUnit
+    go TBit                = f $ TBit
+    go TBool               = f $ TBool
+    go TString             = f $ TString
+    go (TInt bw sg)        = f $ TInt bw sg
+    go (TInterval n)       = f $ TInterval n
+    go TDouble             = f $ TDouble
+    go (TStruct tn ts)     = do ts' <- mapM go (map snd ts)
+                                f $ TStruct tn (zip (map fst ts) ts')
+    go (TArray n t)        = do t' <- go t
+                                f $ TArray n t'
+    go (TArrow ts t)       = do ts' <- mapM go_arg ts
+                                t'  <- go t
+                                f $ TArrow ts' t'
+    go (TBuff (IntBuf bt)) = do bt' <- go bt
+                                f $ TBuff (IntBuf bt')
+    go (TBuff (ExtBuf bt)) = do bt' <- go bt
+                                f $ TBuff (ExtBuf bt')
+
+    go TVoid               = f $ TVoid
+
+    go_arg (GArgTy t m) = do { t' <- go t ; return (GArgTy t' m) }
+
+mapNameM :: Monad m => (t -> m t') -> GName t -> m (GName t')
+mapNameM onTyp MkName{..} = do
+    nameTyp' <- onTyp nameTyp
+    return MkName{nameTyp = nameTyp', ..}
+
+
+mapExpM :: forall t t' a a' m. Monad m
+        => (t -> m t')                     -- ^ On types
+        -> (a -> m a')                     -- ^ On annotations
+        -> (GExp t' a' -> m (GExp t' a'))  -- ^ Combine results
+        -> GExp t a
+        -> m (GExp t' a')
+mapExpM onTyp onAnn f = mapExpM_env onTyp onAnn f (const id)
+
+
+-- | Most general form of mapping over expressions
+mapExpM_env :: forall t t' a a' m. Monad m
+        => (t -> m t')                     -- ^ On types
+        -> (a -> m a')                     -- ^ On annotations
+        -> (GExp t' a' -> m (GExp t' a'))  -- ^ Combine results
+        -> (GName t -> m (GExp t' a') -> m (GExp t' a'))
+        -> GExp t a
+        -> m (GExp t' a')
+mapExpM_env onTyp onAnn f extend = goExp
+  where
+    goExp :: GExp t a -> m (GExp t' a')
+    goExp MkExp{..} = do
+      info'  <- onAnn info
+      unExp' <- goExp0 unExp
+      f MkExp{unExp = unExp', info = info', ..}
+
+    goExp0 :: GExp0 t a -> m (GExp0 t' a')
+    goExp0 (EVal t v) = do
+      t' <- onTyp t
+      return $ EVal t' v
+    goExp0 (EValArr elems) = do
+      elems' <- mapM goExp elems
+      return $ EValArr elems'
+    goExp0 (EVar x) = do
+      x' <- mapNameM onTyp x
+      return $ EVar x'
+    goExp0 (EUnOp op e1) = do
+      op' <- goUnOp op
+      e1' <- goExp e1
+      return $ EUnOp op' e1'
+    goExp0 (EBinOp op e1 e2) = do
+      e1' <- goExp e1
+      e2' <- goExp e2
+      return $ EBinOp op e1' e2'
+    goExp0 (EAssign e1 e2) = do
+      e1' <- goExp e1
+      e2' <- goExp e2
+      return $ EAssign e1' e2'
+    goExp0 (EArrRead e1 e2 r) = do
+      e1' <- goExp e1
+      e2' <- goExp e2
+      return $ EArrRead e1' e2' r
+    goExp0 (EArrWrite e1 e2 r e3) = do
+      e1' <- goExp e1
+      e2' <- goExp e2
+      e3' <- goExp e3
+      return $ EArrWrite e1' e2' r e3'
+    goExp0 (EFor ui nm1 e1 e2 e3) = do
+      nm1' <- mapNameM onTyp nm1
+      e1'  <- goExp e1
+      e2'  <- goExp e2
+      e3'  <- extend nm1 (goExp e3)
+      return $ EFor ui nm1' e1' e2' e3'
+    goExp0 (EWhile e1 e2) = do
+      e1' <- goExp e1
+      e2' <- goExp e2
+      return $ EWhile e1' e2'
+    goExp0 (ELet nm1 fi e1 e2) = do
+      nm1' <- mapNameM onTyp nm1
+      e1'  <- goExp e1
+      e2'  <- extend nm1 (goExp e2)
+      return $ ELet nm1' fi e1' e2'
+    goExp0 (ELetRef nm1 Nothing e2) = do
+      nm1' <- mapNameM onTyp nm1
+      e2'  <- extend nm1 (goExp e2)
+      return $ ELetRef nm1' Nothing e2'
+    goExp0 (ELetRef nm1 (Just e1) e2) = do
+      nm1' <- mapNameM onTyp nm1
+      e1'  <- goExp e1
+      e2'  <- extend nm1 (goExp e2)
+      return $ ELetRef nm1' (Just e1') e2'
+    goExp0 (ESeq e1 e2) = do
+      e1' <- goExp e1
+      e2' <- goExp e2
+      return $ ESeq e1' e2'
+    goExp0 (ECall fun es) = do
+      fun' <- mapNameM onTyp fun
+      es'  <- mapM goExp es
+      return $ ECall fun' es'
+    goExp0 (EIf e1 e2 e3) = do
+      e1' <- goExp e1
+      e2' <- goExp e2
+      e3' <- goExp e3
+      return $ EIf e1' e2' e3'
+    goExp0 (EPrint nl e1s) = do
+      e1s' <- mapM goExp  e1s
+      return $ EPrint nl e1s'
+    goExp0 (EError t err) = do
+      t' <- onTyp t
+      return $ EError t' err
+    goExp0 (ELUT r e1) = do
+      r'   <- goRanges r
+      e1'  <- goExp e1
+      return $ ELUT r' e1'
+    goExp0 (EStruct t fields) = do
+      t' <- onTyp t
+      let do_fld (fld,e') = goExp e' >>= \e'' -> return (fld,e'')
+      fields' <- mapM do_fld fields
+      return $ EStruct t' fields'
+    goExp0 (EProj e1 fn) = do
+      e1' <- goExp e1
+      return $ EProj e1' fn
+
+    goUnOp :: GUnOp t -> m (GUnOp t')
+    goUnOp NatExp   = return NatExp
+    goUnOp Neg      = return Neg
+    goUnOp Not      = return Not
+    goUnOp BwNeg    = return BwNeg
+    goUnOp (Cast t) = do t' <- onTyp t ; return (Cast t')
+    goUnOp ALength  = return ALength
+
+    goRanges :: LUTStats -> m LUTStats
+    goRanges = return 
+
+mapFunM_env :: forall t t' a a' m. Monad m
+            => (t -> m t')                               -- ^ On types
+            -> (a -> m a')                               -- ^ On annotations
+            -> ([GName t] -> GExp t a -> m (GExp t' a')) -- ^ On expressions
+            -> GFun t a
+            -> m (GFun t' a')
+mapFunM_env onTyp onAnn onExp = goFun
+  where
+    goFun :: GFun t a -> m (GFun t' a')
+    goFun MkFun{..} = do
+      unFun'   <- goFun0 unFun
+      funInfo' <- onAnn funInfo
+      return MkFun{unFun = unFun', funInfo = funInfo', ..}
+
+    goFun0 :: GFun0 t a -> m (GFun0 t' a')
+    goFun0 (MkFunDefined nm params body) = do
+      nm'     <- mapNameM onTyp nm
+      params' <- mapM (mapNameM onTyp) params
+      body'   <- onExp (nm : params) body
+      return $ MkFunDefined nm' params' body'
+    goFun0 (MkFunExternal nm params ret) = do
+      nm'     <- mapNameM onTyp nm
+      params' <- mapM (mapNameM onTyp) params
+      ret'    <- onTyp ret
+      return $ MkFunExternal nm' params' ret'
+
+mapFunM :: forall t t' a a' m. Monad m
+        => (t -> m t')                               -- ^ On types
+        -> (a -> m a')                               -- ^ On annotations
+        -> (GExp t a -> m (GExp t' a')) -- ^ On expressions
+        -> GFun t a
+        -> m (GFun t' a')
+mapFunM onTyp onAnn onExp = mapFunM_env onTyp onAnn (const onExp)
+
+{-------------------------------------------------------------------------------
+  Pure mapping functions
+-------------------------------------------------------------------------------}
+
+mapTy :: (Ty -> Ty) -> Ty -> Ty
+mapTy f = runIdentity . mapTyM (Identity . f)
+
+mapName :: (t -> t') -> GName t -> GName t'
+mapName f = runIdentity . mapNameM (Identity . f)
+
+mapExp :: (t -> t')                   -- ^ On types
+       -> (a -> a')                   -- ^ On annotations
+       -> (GExp t' a' -> GExp t' a')  -- ^ Combine results
+       -> GExp t a
+       -> GExp t' a'
+mapExp onTyp onAnn f = runIdentity . mapExpM (Identity . onTyp)
+                                             (Identity . onAnn)
+                                             (Identity . f)
+
+mapExp_env :: (t -> t')                   -- ^ On types
+           -> (a -> a')                   -- ^ On annotations
+           -> (GExp t' a' -> GExp t' a')  -- ^ Combine results
+           -> (GName t -> GExp t' a' -> GExp t' a')
+           -> GExp t a
+           -> GExp t' a'
+mapExp_env onTyp onAnn f extend 
+  = runIdentity . mapExpM_env (Identity . onTyp)
+                              (Identity . onAnn)
+                              (Identity . f)
+                              (\x y -> Identity (extend x (runIdentity y)))
+                                             
+
+mapFun_env :: (t -> t')                             -- ^ On types
+           -> (a -> a')                             -- ^ On annotations
+           -> ([GName t] -> GExp t a -> GExp t' a') -- ^ On expressions
+           -> GFun t a
+           -> GFun t' a'
+mapFun_env onTyp onAnn f 
+  = runIdentity . mapFunM_env (Identity . onTyp)
+                              (Identity . onAnn)
+                              (\x y -> Identity (f x y))
+
+
+mapFun :: (t -> t')                    -- ^ On types
+       -> (a -> a')                    -- ^ On annotations
+       -> (GExp t a -> (GExp t' a'))   -- ^ On expressions
+       -> GFun t a
+       -> GFun t' a'
+mapFun onTyp onAnn f = mapFun_env onTyp onAnn (const f)
+
+
+
+
+{-------------------------------------------------------------------------------
+  Erase annotations
+-------------------------------------------------------------------------------}
+
+eraseExp :: GExp t a -> GExp t ()
+eraseExp = mapExp id (const ()) id
+
+eraseFun :: GFun t a -> GFun t ()
+eraseFun = mapFun id (const ()) eraseExp
+
+-- | Remove all location annotations
+--
+-- This is on Exp rather than GExp because we cannot completely remove all
+-- location annotations from SrcTys
+eraseLoc :: Exp -> Exp
+eraseLoc = mapExp id -- types don't change
+                  id -- annotations don't change
+                  (\e -> e { expLoc = noLoc }) -- delete locations
+
+{-------------------------------------------------------------------------------
+  Free variables
+-------------------------------------------------------------------------------}
+
+
+type GNameSet t = S.Set (GName t)
+
+
+deleting :: GNameSet t -> GName t -> GNameSet t
+deleting st n = S.delete n st
+
+-- | Collect free variables in an expression
+--
+-- The `takeFuns` argument indicates whether we want to include the names of
+-- functions that are called in the expression. This is useful when we are
+-- computing the free variables in a nested function definition (which become
+-- additional arguments to the function when we generate C code).
+exprFVs' :: forall t b. Bool -> GExp t b -> GNameSet t
+exprFVs' takeFuns = goExp
+  where
+    goExp = goExp0 . unExp
+    goExp0 (EVar nm)                  = S.singleton nm
+    goExp0 (EVal {})                  = mempty
+    goExp0 (EValArr es)               = goExps es
+    goExp0 (EUnOp _op e1)             = goExp e1 
+    goExp0 (EBinOp _op e1 e2)         = goExp e1 `mappend` goExp e2
+    goExp0 (EAssign e1 e2)            = goExp e1 `mappend` goExp e2
+    goExp0 (EArrRead e1 e2 _r)        = goExp e1 `mappend` goExp e2
+    goExp0 (EArrWrite e1 e2 _r e3)    = goExp e1 `mappend` goExp e2 `mappend` goExp e3
+    goExp0 (EFor _ui nm1 e1 e2 e3)    = goExp e1 `mappend` goExp e2 `mappend` (goExp e3 `deleting` nm1)
+    goExp0 (EWhile e1 e2)             = goExp e1 `mappend` goExp e2
+    goExp0 (ELet nm1 _fi e1 e2)       = goExp e1 `mappend` (goExp e2 `deleting` nm1)
+    goExp0 (ELetRef nm1 Nothing e2)   = goExp e2 `deleting` nm1
+    goExp0 (ELetRef nm1 (Just e1) e2) = goExp e1 `mappend` (goExp e2 `deleting` nm1)
+    goExp0 (ESeq e1 e2)               = goExp e1 `mappend` goExp e2
+    goExp0 (ECall fun es)             = goExps es `mappend` (if takeFuns then S.singleton fun else mempty)
+    goExp0 (EIf e1 e2 e3)             = goExp e1 `mappend` goExp e2 `mappend` goExp e3
+    goExp0 (EPrint _nl e1s)           = goExps e1s
+    goExp0 (EError _t _err)           = mempty
+    goExp0 (ELUT _r e1)               = goExp e1
+    goExp0 (EStruct _t fields)        = goExps (map snd fields)
+    goExp0 (EProj e1 _fn)             = goExp e1
+
+    goExps = mconcat . map goExp 
+
+
+-- NB: Take function variables (hence True)
+exprFVs :: GExp t b -> S.Set (GName t)
+exprFVs = exprFVs' True
+
+
+-- NB: Don't take function variables when computing fvs of closure
+exprFVsClos :: GExp t b -> GNameSet t
+exprFVsClos = exprFVs' False
+
+funFVs :: GFun t a -> GNameSet t
+funFVs f = case unFun f of
+  MkFunDefined _nm params body  -> exprFVs body S.\\ S.fromList params
+  MkFunExternal _nm _params _ty -> S.empty
+
+-- | Find free variables in a function definition
+funFVsClos :: GFun t a -> GNameSet t
+funFVsClos f = case unFun f of
+    MkFunDefined _nm params body  -> exprFVsClos body S.\\ S.fromList params
+    MkFunExternal _nm _params _ty -> S.empty
+
+{-------------------------------------------------------------------------------
+  Substitutions
+-------------------------------------------------------------------------------}
+
+substTy :: [(LenVar, NumExpr)] -> Ty -> Ty
+substTy slen = mapTy aux
+  where
+    -- mapTy works bottom up: we already substituted in the subtypes (ty)
+    aux (TArray (NVar x) ty) = case lookup x slen of
+                                 Just ne -> TArray ne ty
+                                 Nothing -> TArray (NVar x) ty
+    aux ty                   = ty
+
+-- | Apply substitution to an expression
+--
+-- NOTE: We assume that the substitution _as a whole_ is idempotent. In
+-- particular, we assume that if the expressions in the codomain of the
+-- expression substitution do not mention any of the length variables in
+-- the domain of the type substitution.
+substExp :: [(LenVar,NumExpr)] -> [(GName Ty,GExp Ty a)] -> GExp Ty a -> GExp Ty a
+substExp slen sexp ge
+  = mapExpM_env (\t _ -> substTy slen t)
+                (\x _ -> x)
+                aux
+                ext ge sexp
+  where
+    aux e s
+      | EVar x <- unExp e
+      , Just e' <- lookup x s
+      = e'
+      | otherwise = e
+    
+    ext nm act s = act (filter (\(snm,_) -> snm /= nm) s)
+
+
+
+{-------------------------------------------------------------------------------
+  Utility
+-------------------------------------------------------------------------------}
+
+getLnNumInStr :: SrcLoc -> String
+getLnNumInStr csp
+   = case locOf csp of
+       Loc p _  -> "ln" ++ (show . posLine) p ++ "_"
+       NoLoc    -> "ln_"
+
+isEVal :: GExp t a -> Bool
+isEVal e
+  | EVal {} <- unExp e
+  = True
+isEVal _
+  = False
+
+isStructTy :: Ty -> Bool
+isStructTy (TStruct _ _) = True
+isStructTy _             = False
+
+-- User-defined structure (as oppose to Ziria native structs such as complex numbers)
+isUserStructTy :: Ty -> Bool
+isUserStructTy t = (isStructTy t) && not (isComplexTy t)
+
+isArrayTy :: Ty -> Bool
+isArrayTy (TArray _ _) = True
+isArrayTy _            = False
+
+isArrayTy_maybe :: Ty -> Maybe Ty
+-- If an array type, gives you back the type of the elements
+isArrayTy_maybe (TArray _n t) = Just t
+isArrayTy_maybe _other        = Nothing
+
+isBufTy :: Ty -> Bool
+isBufTy (TBuff {}) = True
+isBufTy _          = False
+
+atomTyOf :: Ty -> Ty
+-- Give you back the biggest non-array type under this type
+atomTyOf (TArray _ t) = atomTyOf t
+atomTyOf t            = t
+
+-- Arity 
+tyArity :: Ty -> Int
+tyArity (TArray (Literal n) _) = n
+tyArity _t = 1
+
+
+expEq :: Eq t => GExp t a -> GExp t a -> Bool
+-- Are these two expressions /definitely/ equal?
+expEq e e' = expEq0 (unExp e) (unExp e')
+  where
+    expEq0 (EVal t v) (EVal t' v') = t == t' && v == v'
+    expEq0 (EVar x) (EVar y)  = x == y
+    expEq0 (EArrRead e1 e2 li) (EArrRead e1' e2' li')
+      = expEq e1 e1' && expEq e2 e2' && (li == li')
+    expEq0 (EUnOp u1 e1) (EUnOp u1' e1')
+      = (u1 == u1') && expEq e1 e1'
+    expEq0 (EBinOp b e1 e2) (EBinOp b' e1' e2')
+      = (b == b') && expEq e1 e1' && expEq e2 e2'
+    expEq0 _e _e' = False
+
+toExp :: a -> GExp0 t a -> GExp t a
+toExp a e = MkExp { unExp = e, expLoc = noLoc, info = a }
+
+toExpPos :: a -> SrcLoc -> GExp0 t a -> GExp t a
+toExpPos a pos e = MkExp { unExp = e, expLoc = pos, info = a }
+
+binopList :: BinOp -> a -> GExp t a -> [GExp t a] -> GExp t a
+binopList _  _ e0 []       = e0
+binopList op a e0 (e : es) = toExp a $ EBinOp op e (binopList op a e0 es)
+
+dotDotName :: String
+dotDotName = "..."
+
+
+-- Observations/questions about the following code
+-- (a) Excludes Bit. Not sure why. (TODO)
+-- (b) Type variables are scalars but after subst they may not be?
+-- (c) Structs are assumed to be scalars. Probably that's fine as they
+--     can be treated in a CBV fashion.
+isScalarTy :: Ty -> Bool
+isScalarTy t =
+  case t of
+    TVar {}      -> True
+    TUnit        -> True
+    TBit         -> False
+    TInt {}      -> True
+    TDouble {}   -> True
+    TStruct {}   -> True
+    TBool        -> True
+    TString      -> True
+    TInterval {} -> False
+    TArray {}    -> False
+    TArrow {}    -> False
+    TBuff {}     -> False
+    TVoid {}     -> False
+
+
+-- Does this type support arithmetic operations?
+supportsArithTy :: Ty -> Bool
+supportsArithTy t =
+  case t of
+    TVar {}      -> True
+    TInt {}      -> True
+    TDouble {}   -> True
+    TStruct {}   -> isComplexTy t
+    _other       -> False
+
+
+-- Does this type support direct comparison (= in C)
+supportsEqTy :: Ty -> Bool
+supportsEqTy t =
+  case t of
+    TVar {}      -> True
+    TUnit        -> True
+    TBit         -> True
+    TInt {}      -> True
+    TDouble {}   -> True
+    TStruct {}   -> True
+    TBool        -> True
+    TString      -> False
+    _other       -> False
+
+-- Does this type support <, <= etc?
+supportsCmpTy :: Ty -> Bool
+supportsCmpTy t =
+  case t of
+    TVar {}      -> True
+    TInt {}      -> True
+    TDouble {}   -> True
+    TBool        -> True
+    TString      -> False
+    _other       -> False
+
+
+isComplexTy :: Ty -> Bool
+isComplexTy (TStruct tn _)
+  = any (== tn) [ complexTyName
+                , complex8TyName
+                , complex16TyName
+                , complex32TyName
+                ]
+isComplexTy _other = False
+
+complexTyName :: TyName
+complexTyName = "complex"
+complex8TyName :: TyName
+complex8TyName = "complex8"
+complex16TyName :: TyName
+complex16TyName = "complex16"
+complex32TyName :: TyName
+complex32TyName = "complex32"
+complex64TyName :: TyName
+complex64TyName = "complex64"
+
+
+toFunPos :: a -> SrcLoc -> GFun0 t a -> GFun t a
+toFunPos a pos fn = MkFun fn pos a
+
+isArithBinOp :: BinOp -> Bool
+isArithBinOp Add   = True
+isArithBinOp Sub   = True
+isArithBinOp Mult  = True
+isArithBinOp Div   = True
+isArithBinOp Rem   = True
+isArithBinOp Expon = True
+isArithBinOp _     = False
+
+isShiftBinOp :: BinOp -> Bool
+isShiftBinOp ShL = True
+isShiftBinOp ShR = True
+isShiftBinOp _   = False
+
+isLogicalBinOp :: BinOp -> Bool
+isLogicalBinOp BwAnd = True
+isLogicalBinOp BwOr  = True
+isLogicalBinOp BwXor = True
+isLogicalBinOp _     = False
+
+isEqualityBinOp :: BinOp -> Bool
+isEqualityBinOp Eq  = True
+isEqualityBinOp Neq = True
+isEqualityBinOp _   = False
+
+
+isRelBinOp :: BinOp -> Bool
+isRelBinOp Lt  = True
+isRelBinOp Leq = True
+isRelBinOp Gt  = True
+isRelBinOp Geq = True
+isRelBinOp _   = False
+
+isBoolBinOp :: BinOp -> Bool
+isBoolBinOp And = True
+isBoolBinOp Or  = True
+isBoolBinOp _   = False
+
+
+-- Can this expression potentially change the state?
+-- A super conservative side-effect analysis
+mutates_state :: GExp t a -> Bool
+mutates_state e = case unExp e of
+  EVal _ _                     -> False
+  EValArr elems                -> any mutates_state elems
+  EVar _                       -> False
+  EUnOp _ e'                   -> mutates_state e'
+  EBinOp _ e1 e2               -> any mutates_state [e1,e2]
+  EAssign _e1 _e2              -> True
+  EArrRead e1 e2 _li           -> any mutates_state [e1,e2]
+  EArrWrite _e1 _e2 _r _e3     -> True
+  EFor _ _ e1 e2 e3            -> any mutates_state [e1,e2,e3]
+  EWhile e1 e2                 -> any mutates_state [e1,e2]
+  ELet _nm _fi e1 e2           -> any mutates_state [e1,e2]
+  ELetRef _nm (Just e1) e2     -> any mutates_state [e1,e2]
+  ELetRef _nm Nothing   e2     -> mutates_state e2
+  ESeq e1 e2                   -> any mutates_state [e1,e2]
+  ECall _e' _es                -> True -- See Note [Local funs]
+  EIf e1 e2 e3                 -> any mutates_state [e1,e2,e3]
+  EPrint _nl _e1               -> True -- See Note [IOEffects]
+  EError _ _                   -> True
+  ELUT _ e1                    -> mutates_state e1
+  EStruct _ tfs                -> any mutates_state (map snd tfs)
+  EProj e0 _f                  -> mutates_state e0
+
+{-------------------------------------------------------------------------------
+  Built-ins
+-------------------------------------------------------------------------------}
+
+-- | Primitive complex structures
+--
+-- This is necessary for the translation from SrcTy (where structs have names
+-- only) to Ty (where structs are fully defined)
+primComplexStructs :: [(TyName,StructDef)]
+primComplexStructs
+  = [ structDefFrom tcomplex8
+    , structDefFrom tcomplex16
+    , structDefFrom tcomplex32
+    , structDefFrom tcomplex64
+    ]
+  where
+    -- TODO: This translation back and forth to StructDef is annoying.
+    -- We should inline StructDef in LetStruct.
+    structDefFrom :: Ty -> (TyName, StructDef)
+    structDefFrom (TStruct nm flds) = (nm, StructDef nm flds)
+    structDefFrom _ = error "Not a struct"
+
+{-------------------------------------------------------------------------------
+  PrettyVal instances (used for dumping the AST)
+-------------------------------------------------------------------------------}
+
+instance PrettyVal BinOp
+instance PrettyVal ForceInline
+instance PrettyVal LengthInfo
+instance PrettyVal UnrollInfo
+instance PrettyVal Val
+
+
+instance PrettyVal t => PrettyVal (GUnOp t)
+instance PrettyVal t => PrettyVal (GStructDef t)
+
+-- instance (PrettyVal t, PrettyVal a) => PrettyVal (GExp0 t a)
+-- instance (PrettyVal t, PrettyVal a) => PrettyVal (GExp t a)
+-- instance (PrettyVal t, PrettyVal a) => PrettyVal (GFun t a)
+-- instance (PrettyVal t, PrettyVal a) => PrettyVal (GFun0 t a)
+
+{-
+Note [IOEffects]
+~~~~~~~~~~~~~~~~
+
+If an expression does not mutate state then we would like to not
+execute it at all.  For instance, if we have:
+
+     let _ = x[0:256]
+     in (y+3)
+
+
+then we should be able to rewrite this code to just (y+3) (and not
+have to copy a useless value of 256 integers!)
+
+
+So function mutates_state gives a conservative analysis about when can
+an expression mutate or affect in some way the state of the
+program. E.g. assignments and array writes do mutate state.
+
+
+Also, 'error' and 'print' statements do affect the state by means of
+writing to the console or terminating the program hence mutate_state
+gives True for those.
+
+-}
+
+
+
+
+{-
+Note [Polymorphic Arrays]
+~~~~~~~~~~~~~~~~~~~~~~~~~
+
+Arrays that may be polymorphic in their length arise from user code of
+the form:
+
+      (var x : arr int) <- ...
+
+Now, it may turn out that such arrays end up with lengths that are
+resolved. E.g. by the following assignment:
+
+      x = y;   // where y is declared to be (arr[42] int)
+
+we learn that the type of 'x' is an array of static size 42. But not
+necessarily so, i.e. the length of 'x' may remain unconstrained until
+we typecheck a function fully.
+
+Moreover, arguments to functions may be polymorhic:
+
+    f(x : arr int) { ...  }
+
+This has the same effect. If x is not used in a way that fixes its
+length in the body of the function then this remains polymorphic,
+otherwise the length is fixed.
+
+
+Note [Polymorphic Array Code Generation]
+~~~~~~~~~~~~~~~~~~~~~~~~~~~~~~~~~~~~~~~~
+When (after type checking) we are in the process of generating code
+for a declaration of a variable of array type, there exist several
+cases:
+
+(a) The variable has a length that has been statically resolved. This
+    is easy, we simply declare the variable.
+
+(b) The variable has length that has not been statically resolved yet,
+    e.g. it's still a length variable.  Then it will be ensured that that
+    variable is in scope (by type checking, see Note [Array Length Unification])
+    and we will do a stack allocation for that variable of the required length.
+
+Finally you can also say something like:
+
+     (x : arr [length(y)] int)
+
+meaning that x gets an array type with the same length as y, which
+must be in scope at the program point where we refer to y. For instance
+you can have:
+
+     f(x : arr int, y : arr [length(x)] int) { ... }
+
+Meaning: I don't know what is the size of 'x', in fact 'f' may be even
+polymorphic in it, but I know that 'y' has that same length.
+
+Note [Array Length Unification]
+~~~~~~~~~~~~~~~~~~~~~~~~~~~~~~~
+
+(a) Generation of length unification variables: An occurence of type
+    (arr int) gives rise to a new unification variable for the length
+    e.g. becomes (arr[l_32] int).
+
+    NB: This is currently hardcoded in the AST and done by the parser
+    which is unsatisfactory but not the end of the world. It'd be nicer
+    if unification variables were born only in the type checker.
+
+    TODO: Probably will do this.
+
+
+(b) We wish to type check functions and let bindings in isolation so we
+    maintain a map from length variables lvar |-> Literal n | lvar
+
+    Whenever we meet an equation:  (arr [lvar] t) ~ (arr [42] t) we simply
+    update the map unifying lvar to 42. Similarly for equations between lvars.
+
+    Whenever we meet an equation:
+                (arr [lvar] t) ~ (arr [length(y)] t)
+    we pick up the type of 'y' from the environment, it must be a
+   (TArr numexpr _) and we simply recurse: arr [lvar] t ~ arr numexpr t
+
+    This ensures that 'y' must be in the environment. Moreover,
+    whenever we introduce a new type in the environment we check it is
+    well formed, by checking if the 'length' variables are bound. This
+    will happen when we check parameter binding, annotated let-bound
+    definitions, and annotated monadic bind.
+
+(c) At generalization boundaries (function definitions,
+    let-bound expressions) we make sure that the only 'length' variables
+    that we generalize over (i.e. locally generated - outside-generated) are
+    bound in the function parameters. (For ordinary let-bindings I am thinking
+    to not generalize over anything). Fail otherwise.
+
+
+Q:
+
+   How to generalize this to arbitrary numerical expressions instead
+   of just 'length' of a previously scoped variable? How to specify the
+   return type of a function, if it is polymorphic? Outs ...
+
+         f(x : arr int) : arr (length(x)) int ???
+
+   'x' is typically considered out of scope in typical programming
+   languages.  But need not, i.e. it is in scope in hybrid type systems.
+
+Note [Local funs]
+~~~~~~~~~~~~~~~~~
+
+For the mutates_state analysis we don't have to check the function body
+because if we ever call it, we always return true (see case for ECall). If we
+change this definition for ECall we might have to do something different for
+local functions.
+-}
+
+
+