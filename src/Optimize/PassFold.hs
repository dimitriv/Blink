{-
   Copyright (c) Microsoft Corporation
   All rights reserved.

   Licensed under the Apache License, Version 2.0 (the ""License""); you
   may not use this file except in compliance with the License. You may
   obtain a copy of the License at

   http://www.apache.org/licenses/LICENSE-2.0

   THIS CODE IS PROVIDED ON AN *AS IS* BASIS, WITHOUT WARRANTIES OR
   CONDITIONS OF ANY KIND, EITHER EXPRESS OR IMPLIED, INCLUDING WITHOUT
   LIMITATION ANY IMPLIED WARRANTIES OR CONDITIONS OF TITLE, FITNESS FOR
   A PARTICULAR PURPOSE, MERCHANTABLITY OR NON-INFRINGEMENT.

   See the Apache Version 2.0 License for specific language governing
   permissions and limitations under the License.
-}
{-# OPTIONS_GHC -Wall #-}
{-# LANGUAGE ScopedTypeVariables, RecordWildCards #-}
module PassFold (runFold, elimMitigsIO) where

import Prelude hiding (exp)
import Control.Applicative
import Control.Monad.State
import Data.Maybe (fromJust, isJust)
import System.CPUTime
import Text.Printf
import qualified Data.Map as Map
import qualified Data.Set as S

import AstComp
import AstExpr
import AstUnlabelled
import CtComp (ctComp)
import CtExpr (ctExp)
import Eval
import Opts
import PpComp ()
import PpExpr ()
import qualified GenSym as GS

{- A Rewritting monad
   ~~~~~~~~~~~~~~~~~~~~~~~~~~~~~~~~~~~~~~~~~~~~~~~~~~~~~~~~~~~~~ -}

data RewriteRes a = NotRewritten a | Rewritten a

newtype RwM a = RwM { runRwM :: GS.Sym -> IO (RewriteRes a) }

instance Monad RwM where
 (RwM m) >>= f = RwM $ \sym ->
        do { r <- m sym
           ; case r of
               NotRewritten c -> runRwM (f c) sym
               Rewritten c    ->
                 do { r' <- runRwM (f c) sym
                    ; case r' of
                        NotRewritten c2 -> return (Rewritten c2)
                        Rewritten c2    -> return (Rewritten c2)
                    }
           }

 return a = RwM (\_sym -> return (NotRewritten a))

instance Functor RwM where
    fmap f x = x >>= return . f

instance Applicative RwM where
    pure   = return
    (<*>)  = ap

rewrite :: a -> RwM a
rewrite a = RwM (\_sym -> return (Rewritten a))

rwMIO :: IO a -> RwM a
rwMIO m = RwM (\_sym -> m >>= (return . NotRewritten))

instance MonadIO RwM where
  liftIO = rwMIO

genSym :: String -> RwM String
genSym prefix =
  RwM $ \gs ->
    do { str' <- GS.genSymStr gs
       ; return (NotRewritten $ prefix ++ str') }


{- Rewriter statistics
   ~~~~~~~~~~~~~~~~~~~~~~~~~~~~~~~~~~~~~~~~~~~~~~~~~~~~~~~~~~~~~~~~~~~~~~~~~~ -}

newtype RwStats = RwStats { getRwStats :: Map.Map String RwStepStats }

data RwStepStats
       = RwStepStats { rw_invoked  :: Int
                     , rw_rewrote  :: Int
                     , rw_inv_time :: Double
                     , rw_rew_time :: Double }


printRwStats :: RwStats -> IO ()
printRwStats mp
  = mapM_ print_one (Map.toList $ getRwStats mp)
  where
    print_one (pn, RwStepStats{..})
      = printf "%20s:%d/%d/%f, %f\n" pn rw_invoked
                                        rw_rewrote
                                        rw_inv_time
                                        rw_rew_time

incInvokes :: RwStats -> Double -> String -> RwStats
incInvokes mp d s = RwStats (Map.alter aux s $ getRwStats mp)
  where
    aux Nothing                       = Just (RwStepStats 1 0 d 0)
    aux (Just (RwStepStats i r d0 t)) = Just (RwStepStats (i+1) r (d0+d) t)

incRewrites :: RwStats -> Double -> String -> RwStats
incRewrites mp d s = RwStats (Map.alter aux s $ getRwStats mp)
  where
    aux Nothing                       = Just (RwStepStats 1 1 0 d)
    aux (Just (RwStepStats i r _t f)) = Just (RwStepStats i (r+1) d (f+d))


{- The main rewriter individual steps
   ~~~~~~~~~~~~~~~~~~~~~~~~~~~~~~~~~~~~~~~~~~~~~~~~~~~~~~~~~~~~~~~~~~~~~~~~~~ -}

fold_step :: DynFlags -> Comp -> RwM Comp
-- Just a single step of converting a return to a let
fold_step fgs comp =
  case bindSeqView comp of

    BindView (MkComp (Return _a _b fi e) _ ()) nm c12 ->
     do { -- rwMIO $ putStrLn ("Found BindView" ++ compShortName comp)
        ; fold_step fgs c12 >>= \c12' -> rewrite $ cLetE cloc nm fi e c12'
        }

    BindView (MkComp (LetHeader fun@(MkFun (MkFunDefined {}) _ _) c) _ ()) nm c12 ->
        fold_step fgs c12 >>= \c12' ->
          rewrite $ cLetHeader cloc fun (cBindMany cloc c [(nm, c12')])

    -- Don't forget to go inside!
    BindView c nm  c12 ->
     fold_step fgs c12 >>= \c12' -> return $ cBindMany cloc c [(nm, c12')]

    SeqView (MkComp (Return _a _b fi e) _ ()) c12 ->
      do { -- rwMIO $ putStrLn ("Found BindView" ++ compShortName comp)
         ; let nm = toName ("__fold_unused_" ++ getLnNumInStr cloc)
                           Nothing (ctExp e)
         ; fold_step fgs c12 >>= \c12' -> rewrite $ cLetE cloc nm fi e c12'
         }

    _otherwise ->
       do { -- rwMIO $ putStrLn "fold_step not kicking in for term = "
            -- ; rwMIO $ print (ppCompAst comp)
            return comp
          }
  where
    cloc = compLoc comp


float_letfun_repeat_step :: DynFlags -> Comp -> RwM Comp
-- Rewriting of the form:
--
-- repeat (letfun f(params) = c in f(args))
-- ~~~>
-- letfun f(params) =
--     uninitialized-locals;
--     repeat c
-- in f(args)
-- This will give the opportunity to take-emit to kick in and rewrite the whole thing to map!
float_letfun_repeat_step _fgs comp
    | Repeat wdth rcomp <- unComp comp
    , LetFunC nm params cbody ccont <- unComp rcomp
    , Call nm' args <- unComp ccont
    , nm' == nm
    , all is_simpl_call_arg args  -- Not sure this is necessary
    = rewrite $ cLetFunC cloc nm params (cRepeat cloc wdth cbody) ccont
    | otherwise
    = return comp
  where
    cloc = compLoc comp


float_let_par_step :: DynFlags -> Comp -> RwM Comp
float_let_par_step _fgs comp
    | Par p c1 c2 <- unComp comp
    , LetE x fi e1 c1' <- unComp c1
    = rewrite $ cLetE cloc x fi e1 (cPar cloc p c1' c2)
    | Par p c1 c2 <- unComp comp
    , LetE x fi e2 c2' <- unComp c2
    = rewrite $ cLetE cloc x fi e2 (cPar cloc p c1 c2')
    | otherwise
    = return comp
  where
    cloc = compLoc comp



is_simpl_call_arg :: CallArg Exp Comp -> Bool
is_simpl_call_arg (CAExp e) = is_simpl_expr e
is_simpl_call_arg _         = False

from_simpl_call_param :: GName (CallArg Ty CTy) -> Maybe (GName Ty)
from_simpl_call_param nm =
  case nameTyp nm of CAExp  t -> Just nm{nameTyp = t}
                     CAComp _ -> Nothing

push_comp_locals_step :: DynFlags -> Comp -> RwM Comp
-- let comp f(x) = var ... x <- take ; emit e
-- ~~~>
-- let comp f(x) = x <- take; emit (letref locals in e)
push_comp_locals_step _fgs comp
    | LetFunC nm params cbody_with_locals ccont <- unComp comp
    , (locals, cbody) <- extractCMutVars cbody_with_locals
    , not (null locals)
    , BindMany tk [(x,emt)] <- unComp cbody
    , Take1 _a' _b' <- unComp tk
    , Emit a e <- unComp emt
    = do { let comp'  = cLetFunC cloc nm params cbody' ccont
               cbody' = cBindMany cloc tk [(x,emt')]
               emt'   = cEmit cloc a e'
               e'     = insertEMutVars locals e
         ; rewrite comp'
         }
    | otherwise
    = return comp
  where
    cloc = compLoc comp


take_emit_step :: DynFlags -> Comp -> RwM Comp
-- repeat (x <- take ; emit e) ~~~> let f(x) = e in map(f)
take_emit_step _fgs comp
    | Repeat nfo bm <- unComp comp
    , BindMany tk [(x,emt)] <- unComp bm
    , Take1 _a _b <- unComp tk
    , Emit _a e <- unComp emt
    = do { let xty  = fromJust $ doneTyOfCTy (ctComp tk)
               ety  = ctExp e
               eloc = expLoc e
               fty  = TArrow [xty] ety

         ; fname <- do { fr <- genSym "auto_map_"
                       ; return $ toName fr eloc fty }

         ; let letfun  = cLetHeader cloc fun mapcomp
               mapcomp = cMap cloc nfo fname
                       -- NB: We pass the nfo thing,
                       -- to preserve vectorization hints!
               fun = mkFunDefined eloc fname [x] e

         ; rewrite letfun
         }

    | otherwise
    = return comp
  where
    cloc = compLoc comp

{-

Not wrong, by evil, we lose the letref-structure and LUT can't do a
very good job!

float_top_letref_step :: DynFlags -> Comp CTy Ty -> RwM (Comp CTy Ty)
float_top_letref_step fgs comp
  | LetFun nm f c <- unComp comp
  , MkFunDefined nm params locals body <- unFun f
  , let (extra_locals,rem_body) = strip_letrefs body
  , not (null extra_locals)
  = do { let f' = f { unFun = fdef' }
             fdef' = MkFunDefined nm params (locals ++ extra_locals) rem_body
       ; rewrite $
         cLetFun (compLoc comp) (compInfo comp) nm f' c
       }
  | otherwise
  = return comp
  where strip_letrefs e = go [] e
        go defs e
          = go0 defs (unExp e)
          where
             go0 defs (ELetRef nm (Left ty) e')
               = go ((nm,ty,Nothing):defs) e'
             go0 defs (ELetRef nm (Right einit) e')
               = go ((nm, info einit, Just einit):defs) e'
             go0 defs _other = (reverse defs, e)
-}


inline_step :: DynFlags -> Comp -> RwM Comp
inline_step fgs comp
   = inline_step_aux fgs comp

inline_step_aux :: DynFlags -> Comp -> RwM Comp
inline_step_aux _fgs comp
    | Let nm c1 c2 <- unComp comp
    = rewrite $ substComp [] [] [(nm,c1)] c2

{- Too much inlining!
    | LetE nm e1 c2 <- unComp comp
    , isDynFlagSet fgs AutoLUT
    , Just rgs <- varRanges e1
    , Right True <- shouldLUT [] rgs e1    -- and the expression is luttable
    , Just (_, [], _) <- inOutVars [] Map.empty e1
    = substExpComp (nm,e1) c2 >>= rewrite
-}
    | LetE nm ForceInline e1 c2 <- unComp comp
    = rewrite $ substComp [] [(nm,e1)] [] c2

    | LetE _nm NoInline _e1 _c2 <- unComp comp
    = return comp

    | LetE nm AutoInline e1 c2 <- unComp comp
    , is_simpl_expr e1
    = rewrite $ substComp [] [(nm,e1)] [] c2


    | LetHeader f@(MkFun (MkFunDefined {}) _ _) c2 <- unComp comp
    , MkFunDefined nm params body' <- unFun f -- Defined
    , (locals, body) <- extractEMutVars body'
    , no_lut_inside body                      -- Not already lutted body

    = do { c2' <- inline_exp_fun_in_comp (nm,params,locals,body) c2
           -- Inlining functions not always completely eliminates
           -- them (e.g. args to map, or non-simple arguments)
         ; if S.member nm (compEFVs c2')
             then return $ cLetHeader cloc f c2'
             else return c2'
         }

    | LetFunC nm _params _c1 c2 <- unComp comp
    , not (S.member nm (compCFVs c2)) -- Completely unused
    = rewrite c2

    | LetFunC nm params c1 c2 <- unComp comp
    = do { -- liftIO $ putStrLn $ "Inlining comp fun      = " ++ show nm
         ; c2' <- inline_comp_fun (nm,params,c1) c2
           -- liftIO $
           -- putStrLn $
           -- "nm member of rewritten = " ++ show (S.member nm (compFVs c2'))
           -- ; liftIO $ putStrLn $ "LFC-after = " ++ show c2'
         ; if S.member nm (compCFVs c2')
             then return $ cLetFunC cloc nm params c1 c2'
             else return $ c2'
         }

    | otherwise
    = return comp
  where
    cloc = compLoc comp

-- Just a heuristic for inlining: what are 'simple' expressions that
-- are safe and likely beneficial to just inline before code generation.
is_simpl_expr :: Exp -> Bool
is_simpl_expr = is_simpl_expr0 . unExp

is_simpl_expr0 :: Exp0 -> Bool
is_simpl_expr0 (EVal _ _)       = True
is_simpl_expr0 (EValArr _ _)    = True
is_simpl_expr0 (EVar _)         = True
is_simpl_expr0 (EUnOp _ e)      = is_simpl_expr e
is_simpl_expr0 (EStruct _ fses) = all is_simpl_expr (map snd fses)
is_simpl_expr0 _                = False

no_lut_inside :: Exp -> Bool
no_lut_inside x
    = isJust (mapExpM return return elut_nothing x)
  where
    elut_nothing :: Exp -> Maybe Exp
    elut_nothing (MkExp (ELUT {}) _ ()) = Nothing
    elut_nothing other                  = Just other



-- if e then return e1 else return e2 ~~> return (if e then e1 else e2)
if_return_step :: DynFlags -> Comp CTy Ty -> RwM (Comp CTy Ty)
if_return_step dynflags comp
  | Branch eguard c1 c2 <- unComp comp
  , Return f1 e1 <- unComp c1
  , Return f2 e2 <- unComp c2
  -- , f1 == f2
  , let cty  = compInfo comp
  , let cloc = compLoc comp
  , Just dty <- doneTyOfCTyBase (compInfo comp)
  = rewrite $ cReturn (compLoc comp) (compInfo comp) f1 (eIf (compLoc comp) dty eguard e1 e2)
  | otherwise
  = return comp



inline_exp_fun :: (GName Ty, [GName Ty], [MutVar], Exp)
               -> Exp -> RwM Exp
-- True means that it is safe to just get rid of the function
inline_exp_fun (nm,params,locals,body)
    = mapExpM return return replace_call
  where replace_call (MkExp (ECall nm' args) loc ())
--          | all is_simpl_expr args -- Like what we do for LetE/ELet
          | nm == nm'
          = do { let xs                        = zip params args
                     (subst, locals_from_args) = arg_subst xs
                     subst_len                 = len_subst xs
               ; rewrite $ mk_local_lets subst subst_len (locals_from_args ++ locals) body
               }
         where
            -- arg_subst will return (a) a substitution and (b) some local bindings
            arg_subst :: [(GName Ty, Exp)] -> ([(GName Ty, Exp)], [MutVar])
            arg_subst [] = ([],[])
            arg_subst ((prm_nm,arg):rest)
              -- An array of variable size.
              -- Here we must substitute for the size too
              | TArray (NVar siz_nm) _ <- nameTyp prm_nm
              , let (rest_subst, rest_locals) = arg_subst rest
                -- TODO: this size substitution can (should?) go once we
                -- disallow direct term-level references to type-level length
                -- variables (#76)
              , let siz_bnd = (toName siz_nm Nothing tint, arg_size (ctExp arg))
              = case how_to_inline prm_nm arg of
                  Left bnd  -> (bnd:siz_bnd:rest_subst, rest_locals)
                  Right bnd -> (siz_bnd:rest_subst, bnd:rest_locals)

              | otherwise
              , let (rest_subst, rest_locals) = arg_subst rest
              = case how_to_inline prm_nm arg of
                  Left bnd  -> (bnd:rest_subst, rest_locals)
                  Right bnd -> (rest_subst, bnd:rest_locals)

            -- Delicate: classifies which arrays are passed by
            -- reference. Should revisit.  But at the moment this is
            -- consistent with the semantics implemented in CgExpr.
            -- See for example codeGenArrRead in CgExpr.hs

            how_to_inline :: GName Ty -> Exp
                          -> Either (GName Ty, Exp) MutVar
            -- The choice is: either with a substitution (Left), or
            --                with a let-binding (Right)
            how_to_inline prm_nm arg
              = if is_simpl_expr arg
                then Left (prm_nm, arg)
                else case isArrayTy_maybe (nameTyp prm_nm) of
                       Just bty
                         | (bty /= TBit && is_array_ref arg)
                         -> Left (prm_nm, arg)
                       _otherwise -> Right (MutVar prm_nm (Just arg) (expLoc arg) ())

            is_array_ref (MkExp (EVar _)      _ ()) = True
            is_array_ref (MkExp (EArrRead {}) _ ()) = True
            is_array_ref _ = False

            len_subst :: [(GName Ty, Exp)] -> [(LenVar, NumExpr)]
            len_subst [] = []
            len_subst ((prm_nm,arg):rest)
              | TArray (NVar siz_nm) _ <- nameTyp prm_nm
              = (siz_nm, arg_numexpr (ctExp arg)):(len_subst rest)
              | otherwise
              = len_subst rest

            arg_numexpr :: Ty -> NumExpr
            arg_numexpr (TArray ne _t) = ne
            arg_numexpr _
              = error $
                "Could not deduce param size during inlining of function:" ++
                    show nm ++ ", at call location:" ++ show loc

            arg_size :: Ty -> Exp
            arg_size (TArray (NVar siz_nm) _) = eVar loc (toName siz_nm Nothing tint)
            arg_size (TArray (Literal siz) _) = eVal loc tint (vint siz)
            arg_size _
              = error $
                "Could not deduce param size during inlining of function:" ++
                    show nm ++ ", at call location:" ++ show loc

            mk_local_lets :: [(GName Ty, Exp)]
                          -> [(LenVar, NumExpr)]
                          -> [MutVar]
                          -> Exp
                          -> Exp
            mk_local_lets subst subst_len extended_locals
                = substExp subst_len subst . insertEMutVars extended_locals

        replace_call other = return other


inline_comp_fun :: (GName CTy, [GName (CallArg Ty CTy)], Comp) -> Comp -> RwM Comp
inline_comp_fun (nm,params,cbody) c
  = do { -- liftIO $ putStrLn $ "inline_comp_fun (before) = " ++ show c
       ; r <- mapCompM return return return return return replace_call c
       ; -- liftIO $ putStrLn $ "inline_comp_fun (after) = " ++ show r
       ; return r
       }
  where
    replace_call :: Comp -> RwM Comp
    replace_call (MkComp (Call nm' args) _ ())
      | all is_simpl_call_arg args
      , nm == nm'
      = do { -- liftIO $ putStrLn "Matching!"
           ; r <- rewrite $ substComp [] (mk_expr_subst params args) [] cbody
           ; -- liftIO $ putStrLn $ "Substituted =" ++ (show r)
           ; return r
           }
    replace_call other = return other

    mk_expr_subst :: [GName (CallArg Ty CTy)]
                  -> [CallArg Exp Comp]
                  -> [(GName Ty, Exp)]
    mk_expr_subst [] [] = []
    mk_expr_subst (p:ps1) (a:as1)
      = let CAExp ty = nameTyp p
            CAExp e1 = a
        in (p{nameTyp = ty}, e1) : mk_expr_subst ps1 as1
    mk_expr_subst _ _ = error "BUG: inline_comp_fun!"


inline_exp_fun_in_comp :: (GName Ty, [GName Ty], [MutVar], Exp)
                       -> Comp -> RwM Comp
inline_exp_fun_in_comp fun
  = mapCompM return return return return (inline_exp_fun fun) return


purify_step :: DynFlags -> Comp -> RwM Comp
-- Returns Just if we managed to rewrite
purify_step _fgs comp =
 do -- rwMIO $ putStrLn "purify_step, comp = "
    -- rwMIO $ print (ppComp comp)
    case isMultiLet_maybe (unComp comp) of
      Just (binds, Return a b fi e) ->
        rewrite $ cReturn cloc a b fi (mkMultiLetExp (reverse binds) e)

      Just (binds, Emit a e) ->
        rewrite $ cEmit cloc a (mkMultiLetExp (reverse binds) e)

      Just (binds, Emits a e) ->
        rewrite $ cEmits cloc a (mkMultiLetExp (reverse binds) e)

      _otherwise ->
        return comp
  where
    cloc = compLoc comp


purify_letref_step :: DynFlags -> Comp -> RwM Comp
-- Returns Just if we managed to rewrite
purify_letref_step _fgs comp =
 do -- rwMIO $ putStrLn "purify_step, comp = "
    -- rwMIO $ print (ppComp comp)
    case isMultiLetRef_maybe (unComp comp) of
      Just (binds, Return a b fi e) ->
        rewrite $ cReturn cloc a b fi (mkMultiLetRefExp (reverse binds) e)

      Just (binds, Emit a e) ->
        rewrite $ cEmit cloc a (mkMultiLetRefExp (reverse binds) e)

      Just (binds, Emits a e) ->
        rewrite $ cEmits cloc a (mkMultiLetRefExp (reverse binds) e)

      _otherwise ->
        return comp
  where
    cloc = compLoc comp


ifdead_step :: DynFlags -> Comp -> RwM Comp
ifdead_step _fgs comp
  = case unComp comp of
      Branch e c1 c2
        | Just b <- evalBool e
        -> rewrite $ if b then c1 else c2

      Branch e (MkComp (Branch e' c1 c2) _ ()) c3
        | e `impliesBool` e'
        -> rewrite $ cBranch cloc e c1 c3
        | e `impliesBoolNeg` e'
        -> rewrite $ cBranch cloc e c2 c3

      Branch e c1 (MkComp (Branch e' c2 c3) _ ())
        | eneg e `impliesBool` e'
        -> rewrite $ cBranch cloc e c1 c2
        | eneg e `impliesBoolNeg` e'
        -> rewrite $ cBranch cloc e c1 c3

      _otherwise -> return comp
  where
    -- TODO, convert this to a proper evaluator
    evalBool :: Exp -> Maybe Bool
    evalBool (MkExp (EBinOp Eq (MkExp (EVal _ (VInt i)) _ ())
                               (MkExp (EVal _ (VInt j)) _ ())) _ ())
       = Just (i==j)
    evalBool (MkExp (EVal _ (VBool b)) _ ()) = Just b
    evalBool _ = Nothing

    eneg :: Exp -> Exp
    eneg e = eUnOp (expLoc e) Neg e

    impliesBool :: Exp -> Exp -> Bool
    impliesBool (MkExp (EBinOp Eq e  (MkExp (EVal _ (VInt j )) _ ())) _ ())
                (MkExp (EBinOp Eq e' (MkExp (EVal _ (VInt j')) _ ())) _ ())
       | e `expEq` e'
       = j == j'
    impliesBool _ _ = False

    impliesBoolNeg :: Exp -> Exp -> Bool
    impliesBoolNeg (MkExp (EBinOp Eq e  (MkExp (EVal _ (VInt j )) _ ())) _ ())
                   (MkExp (EBinOp Eq e' (MkExp (EVal _ (VInt j')) _ ())) _ ())
       | e `expEq` e'
       = j /= j'
    impliesBoolNeg _ _ = False

    cloc = compLoc comp



letfunc_step :: DynFlags -> Comp -> RwM Comp
-- Rewriting of the form:
--
--   letfunc f(..) = return e
--   in ... f(...)
--
--   ~~>
--
--   let f(..) = e
--   in ... return (f(..)) ...
--
-- Which will allow more drastic inlining in the inlining step.
--
letfunc_step _fgs comp =
  case unComp comp of
    LetFunC nm params (MkComp (Return a b _fi e) _ ()) cont
       | Just params' <- mapM from_simpl_call_param params
       -> do { let fun_ty :: Ty
                   fun_ty = TArrow (map nameTyp params') (ctExp e)

                   f :: GName Ty
                   f = nm { nameTyp = fun_ty }

                   fun :: Fun
                   fun = mkFunDefined cloc f params' e

                   replace_call :: Comp -> RwM Comp
                   replace_call (MkComp (Call f' es) xloc ())
                     | uniqId f == uniqId f'
                     = let es'  = map unCAExp es
                           call = eCall xloc f es'
                       in rewrite $ cReturn xloc a b AutoInline call
                   replace_call other = return other

                   purify_calls :: Comp -> RwM Comp
                   purify_calls = mapCompM return return return return return replace_call

             ; cont' <- purify_calls cont
             ; rewrite $ cLetHeader cloc fun cont' -- Same type!
             }
    _ -> return comp
  where
    cloc = compLoc comp

-- > for i in [e,elen] { let f(params) = ... in cont }
-- > ~~~>
-- > let f(i,params) = ... in for i in [e,elen] { cont }
letfun_times_step :: DynFlags -> Comp -> RwM Comp
letfun_times_step _fgs comp =
  case unComp comp of
    Times ui e elen i (MkComp (LetHeader def cont) cloc ())
     | MkFun (MkFunDefined f params body) floc () <- def
     -> do { let fty' = TArrow (map nameTyp (i:params)) (fun_ret_ty (nameTyp f))
                 f'   = f { nameTyp = fty' }
                 def' = mkFunDefined floc f' (i:params) body
                 iexp = eVar cloc i -- The counter variable
           ; cont' <- augment_calls f' iexp cont
           ; rewrite $ cLetHeader cloc def' (cTimes cloc ui e elen i cont')
           }
    _otherwise -> return comp

  where
    fun_ret_ty :: Ty -> Ty
    fun_ret_ty (TArrow _ r) = r
    fun_ret_ty  _           = error "Function not having an arrow type!?"

    augment_calls :: GName Ty -> Exp -> Comp -> RwM Comp
    augment_calls f' iexp = mapCompM return return return return replace_ecall return
      where
        replace_ecall (MkExp (ECall f es) xloc ())
          | uniqId f' == uniqId f
          = rewrite $ eCall xloc f' (iexp:es)
        replace_ecall other = return other

-- | Loop unrolling
--
-- > for i in [0,n] { c }
-- > ~~~>
-- > c ; ... ; c
times_unroll_step :: DynFlags -> Comp -> RwM Comp
times_unroll_step _fgs comp = case unComp comp of
    Times ui e elen i c
     | EVal _ (VInt n') <- unExp elen
     , let n = fromIntegral n'
     , EVal valTy (VInt 0) <- unExp e
     , (n < 3 && n > 0 && ui == AutoUnroll) || ui == Unroll
-- BOZIDAR: this will currently fail perf test for TX/test_encoding_34
--         , ui == Unroll -- || (n < 3 && n > 0 && ui == AutoUnroll)
     -> let idxs = [0..n-1]
            comps = replicate n c
            unrolled = zipWith (\curr xc ->
              substComp [] [(i, eVal (expLoc e) valTy (vint curr))] [] xc) idxs comps
        in case unrolled of
             [] -> do
               -- The loop doesn't get executed at all
               -- (TODO: This case is currently excluded by the @n > 0@ condition)
               -- In this case we just return unit, but we have to find the
               -- right input and output stream types, which we set to be
               -- equal the the input and output stream types of the original
               -- computation.
               let compTy = ctComp comp
                   a      =  inTyOfCTy compTy
                   b      = yldTyOfCTy compTy
               return $ cReturn cloc a b ForceInline (eVal cloc TUnit VUnit)
             xs ->
               rewrite $ mk_bind_many xs
    _ -> return comp
  where
    mk_bind_many :: [Comp] -> Comp
    mk_bind_many []     = error "times_unroll_step: can't happen!"
    mk_bind_many [x]    = x
    mk_bind_many (x:xs) = cBindMany (compLoc x) x [(unused, mk_bind_many xs)]

    unused :: GName Ty
    unused = toName ("__unroll_unused_" ++ getLnNumInStr cloc) Nothing TUnit

    cloc = compLoc comp


mkMultiLetExp :: [(GName Ty, Exp, ForceInline)] -> Exp -> Exp
mkMultiLetExp []             e = e
mkMultiLetExp ((x,e1,fi):bs) e = eLet (expLoc e) x fi e1 (mkMultiLetExp bs e)

mkMultiLetRefExp :: [(GName Ty, Maybe Exp)] -> Exp -> Exp
mkMultiLetRefExp []          e = e
mkMultiLetRefExp ((x,b1):bs) e = eLetRef (expLoc e) x b1 (mkMultiLetRefExp bs e)

isMultiLet_maybe :: Comp0 -> Maybe ([(GName Ty, Exp, ForceInline)], Comp0)
isMultiLet_maybe = go []
  where
    go acc (LetE x fi e c) = go ((x,e,fi):acc) (unComp c)

    go [] (Return _ _ _ _) = Nothing
    go [] (Emit _ _)       = Nothing
    go [] (Emits _ _)      = Nothing

    -- We must have some accumulated bindings!
    go acc (Return a b fi e) = Just (acc, Return a b fi e)
    go acc (Emit a e)        = Just (acc, Emit a e)
    go acc (Emits a e)       = Just (acc, Emits a e)
    go _   _                 = Nothing

isMultiLetRef_maybe :: Comp0 -> Maybe ([(GName Ty, Maybe Exp)], Comp0)
isMultiLetRef_maybe = go []
  where
    go acc (LetERef x e c) = go ((x,e):acc) (unComp c)

    go [] (Return _ _ _ _) = Nothing
    go [] (Emit _ _)       = Nothing
    go [] (Emits _ _)      = Nothing

    -- We must have some accumulated bindings!
    go acc (Return a b fi e) = Just (acc, Return a b fi e)
    go acc (Emit a e)        = Just (acc, Emit a e)
    go acc (Emits a e)       = Just (acc, Emits a e)
    go _   _                 = Nothing

-- > for cnt in [estart, ebound] { return ebody }
-- > ~~~>
-- > return (for cnt in [estart, ebound] ebody)
elim_times_step :: DynFlags -> Comp -> RwM Comp
elim_times_step _fgs comp =
  case unComp comp of
    Times ui estart ebound cnt (MkComp (Return a b _ ebody) _cloc ()) ->
      rewrite $ cReturn cloc a b AutoInline
                  (eFor cloc ui cnt estart ebound ebody)

    _ -> return comp
  where
    cloc = compLoc comp




elim_automapped_mitigs :: DynFlags -> TypedCompPass
elim_automapped_mitigs dflags c
  | MkComp c0 cloc _ <- c          
  , Par p c1 c2 <- c0
  , Par p c11 c12 <- unComp c1 
  , LetHeader _f fun (MkComp (Map v f) _ _) <- unComp c12  -- (c1 - map f) - c2 
  , Mitigate ty1 i1 j1 <- unComp c11
  , Mitigate ty2 i2 j2 <- unComp c2           -- (c11' -- mitigate(i2,j2) -- map f) - mitigate(i2,j2) - c2'
  , i1 >= j1 && i2 <= j2                      -- down mit and up mit
  , let d1 = i1 `div` j1
  , let d2 = j2 `div` i2 
  , d1 == d2                                  -- exactly the same rate 
  , _f == f
  = rewrite_mit_map dflags ty1 (i1,j1) ty2 (i2,j2) (_f, fun) 

  | MkComp c0 cloc _ <- c          
  , Par p c1 c2 <- c0
  , Par p c21 c22 <- unComp c2
  , LetHeader _f fun (MkComp (Map v f) _ _) <- unComp c21  -- c1 - (map f - c2)
  , Mitigate ty1 i1 j1 <- unComp c1      -- (c11' -- mitigate(i1,j1) -- map f) - c2 
  , Mitigate ty2 i2 j2 <- unComp c22     -- (c11' -- mitigate(i2,j2) -- map f) - mitigate(i2,j2) - c2'
  , i1 >= j1 && i2 <= j2                      -- down mit and up mit
  , let d1 = i1 `div` j1
  , let d2 = j2 `div` i2 
  , d1 == d2                                  -- exactly the same rate 
  , _f == f
  = rewrite_mit_map dflags ty1 (i1,j1) ty2 (i2,j2) (_f, fun) 

  | otherwise
  = return c 



rewrite_mit_map :: DynFlags -> Ty -> (Int,Int) -> Ty -> (Int,Int) -> (Name, Fun Ty) -> RwM (Comp CTy Ty)
-- Precondition:  i1 `div` j1 == j2 `div` i2 
rewrite_mit_map fgs ty1 (i1,j1) ty2 (i2,j2) (f_name, fun)
  = do { let rng1 = if j1 == 1 then LISingleton else LILength j1
       ; let rng2 = if i2 == 1 then LISingleton else LILength i2
       ; let d = i1 `div` j1 
       ; let floc = funLoc fun 

         -- input variable
       ; x <- genSym "x"
       ; let x_ty   = TArr (Literal i1) ty1   -- input type
       ; let x_name = toName x floc (Just x_ty)
       ; let x_exp  = eVar floc x_ty x_name

         -- output variable
       ; y <- genSym "y"
       ; let y_ty   = TArr (Literal j2) ty2      -- output type
       ; let y_name = toName y floc (Just y_ty)
       ; let y_exp  = eVar floc y_ty y_name

         -- name of new map function
       ; new_f <- genSym "auto_map_mit"
       ; let f_ty = TArrow [x_ty] y_ty
       ; let new_f_name = toName new_f floc (Just f_ty) 

         -- type of original map function 
       ; let f_orig_ty@(TArrow [fun_in_ty] fun_ret_ty) = funInfo fun


         -- new counter 
       ; i <- genSym "i"
       ; let i_name = toName i floc (Just tint)   
       ; let i_exp  = eVar floc tint i_name 

         -- zero and 'd'
       ; let ezero = eVal floc tint (vint 0)
       ; let e_d   = eVal floc tint (vint d)
   
       
       ; let new_body = eSeq floc y_ty 
                         (eFor floc TUnit AutoUnroll i_name ezero e_d ekernel) -- do the for loop
                         y_exp                                                 -- and return y

             write_idx = eBinOp floc tint Mult (eVal floc tint (vint i2)) i_exp
             read_idx  = eBinOp floc tint Mult (eVal floc tint (vint j1)) i_exp

             earrrd    = eArrRead floc fun_in_ty x_exp read_idx rng1
             ekernel   = eArrWrite floc TUnit y_exp write_idx rng2 $ 
                            eCall floc fun_ret_ty (eVar floc f_orig_ty f_name) [earrrd]

      ; let new_trans_ty = CTBase (TTrans x_ty y_ty)

      ; let new_mapper = cMap floc new_trans_ty Nothing new_f_name
      ; let new_fun = MkFun (MkFunDefined new_f_name [(x_name,x_ty)] [(y_name,y_ty,Nothing)] new_body) floc f_ty

      ; rewrite $ 
         (cLetHeader floc new_trans_ty f_name fun $   -- original function 
            cLetHeader floc new_trans_ty new_f_name new_fun new_mapper)
       }
        







arrinit_step :: DynFlags -> TypedExpPass
-- Statically initialize as many arrays as possible
arrinit_step _fgs e1 = case evalArrInt e1 of
    Nothing   -> return e1
    Just vals -> rewrite $ eValArr (expLoc e1) (ctExp e1) (map VInt vals)

exp_inlining_steps :: DynFlags -> TypedExpPass
exp_inlining_steps fgs e
   -- Forced Inline!
 | ELet nm ForceInline e1 e2 <- unExp e
 = rewrite $ substExp [] [(nm,e1)] e2

 | ELet _nm NoInline _e1 _e2 <- unExp e
 = return e

 | ELet nm AutoInline e1 e2 <- unExp e
 , let fvs = exprFVs e2
 , let b = nm `S.member` fvs
 = if not b then
      if not (mutates_state e) then rewrite e2
      else return e
   else if is_simpl_expr e1 && not (isDynFlagSet fgs NoExpFold)
   then rewrite $ substExp [] [(nm,e1)] e2
   else return e
 | otherwise
 = return e

exp_let_push_step :: DynFlags -> TypedExpPass
exp_let_push_step _fgs e
 | ELet nm fi e1 e2 <- unExp e
 , EArrWrite e0 estart0 elen0 erhs <- unExp e2
 , EArrRead evals estart rlen <- unExp erhs
 , let fvs = foldr (S.union . exprFVs) S.empty [e0, estart0, evals]
 , not (nm `S.member` fvs)
 = let estart' = eLet (expLoc estart) nm fi e1 estart
   in rewrite $
      eArrWrite (expLoc e2) e0 estart0 elen0 $
      eArrRead (expLoc erhs) evals estart' rlen
 | otherwise
 = return e



asgn_letref_step :: DynFlags -> TypedExpPass
asgn_letref_step _fgs exp
  | EArrWrite e0 estart elen erhs <- unExp exp
  , TArray _ ty <- ctExp e0
  , not (ty == TBit)
   -- It has to be LILength so we can just take a pointer
  , LILength _ <- elen
  , EVar _ <- unExp e0
   -- Just a simple expression with no side-effects
  , not (mutates_state estart)
  , Just (y, residual_erhs) <- returns_letref_var erhs
  = rewrite $ substExp [] [(y, eArrRead (expLoc exp) e0 estart elen)] residual_erhs
  | otherwise = return exp
  where
    returns_letref_var :: Exp -> Maybe (GName Ty, Exp)
    returns_letref_var = go []

    go :: [GName Ty] -> Exp -> Maybe (GName Ty, Exp)
    go letrefs e
     = let loc = expLoc e
       in
       case unExp e of
          EVar v ->
            if v `elem` letrefs
              then Just (v, eVal loc TUnit VUnit)
              else Nothing

          ELet y fi e1 e2 -> do
            (w, e2') <- go letrefs e2
            return (w, eLet loc y fi e1 e2')

          ELetRef y Nothing e2 -> do
            (w, e2') <- go (y:letrefs) e2
            if w == y
              then return (w, e2')
              else return (w, eLetRef loc y Nothing e2')

          ESeq e1 e2 -> do
            (w, e2') <- go letrefs e2
            return (w, eSeq loc e1 e2')

          _ -> Nothing

rest_chain :: DynFlags -> TypedExpPass
rest_chain fgs e
     = alength_elim fgs e >>=
       eval_arith fgs >>=
       const_fold fgs >>=
       arrinit_step fgs >>=
       subarr_inline_step fgs
       -- This leads to too much inlining and seems to have
       -- unstable effects to performance so I am keeping it
       -- commented for now:
          >>= proj_inline_step fgs


alength_elim :: DynFlags -> TypedExpPass
alength_elim _fgs e
 | EUnOp ALength e0 <- unExp e
 , (TArray nexp _)  <- ctExp e0
 , let loc = expLoc e
 = rewrite $ numexp_to_exp loc nexp
 | otherwise
 = return e
 where numexp_to_exp loc (Literal i) = eVal loc tint (vint i)
       numexp_to_exp loc (NVar nm)   = eVar loc (toName nm Nothing tint)


eval_arith :: DynFlags -> TypedExpPass
eval_arith _fgs e
  | arith_ty (ctExp e)      -- of arithmetic type
  , not (isEVal e)          -- not already a value
  , Just v <- evalArith e   -- evaluate it!
  = rewrite $ eVal (expLoc e) (ctExp e) v
  | otherwise
  = return e
  where
    arith_ty :: Ty -> Bool
    arith_ty (TInt _) = True
    arith_ty TDouble  = True
    arith_ty _        = False

subarr_inline_step :: DynFlags -> TypedExpPass
subarr_inline_step _fgs e
  | EArrRead evals estart LISingleton <- unExp e
  , EValArr _ vals <- unExp evals
  , EVal _ (VInt n') <- unExp estart
  , let n = fromIntegral n'
  = rewrite $ eVal (expLoc e) (ctExp e) (vals!!n)

  | EArrRead evals estart (LILength n) <- unExp e
  , EValArr _ vals <- unExp evals
  , EVal _ (VInt s') <- unExp estart
  , let s = fromIntegral s'
  = rewrite $ eValArr (expLoc e) (ctExp e) (take n $ drop s vals)

    -- x[0,length(x)] == x
  | EArrRead evals estart (LILength n) <- unExp e
  , EVal _ (VInt 0) <- unExp estart
  , TArray (Literal m) _ <- ctExp evals
  , n == m
  = rewrite evals

  | EArrWrite eval_tgt estart (LILength n) erhs <- unExp e
  , EVal _ (VInt 0) <- unExp estart
  , TArray (Literal m) _ <- ctExp eval_tgt
  , n == m
  = rewrite $ eAssign (expLoc e) eval_tgt erhs

  | otherwise
  = return e

proj_inline_step :: DynFlags -> TypedExpPass
proj_inline_step _fgs e
 | EProj e' fn <- unExp e
 , EStruct _s fs_es <- unExp e'
 , all (is_simpl_expr . snd) fs_es -- no side effects
 , Just ep <- lookup fn fs_es
 = rewrite ep
 | otherwise
 = return e


for_unroll_step :: DynFlags -> TypedExpPass
for_unroll_step _fgs e
  | EFor ui nm estart elen ebody  <- unExp e
  , EVal _ (VInt 0) <- unExp estart
  , EVal _ (VInt n') <- unExp elen
  , let n = fromIntegral n'
  , (n < 8 && n > 0 && ui == AutoUnroll) || ui == Unroll
  = -- liftIO (putStrLn "for_unroll_step, trying ...") >>
    let idxs = [0..n-1]
        exps = replicate n ebody
        unrolled = zipWith (\curr xe -> substExp [] [(nm, eVal (expLoc e) tint (vint curr))] xe) idxs exps
    in case unrolled of
         [] -> return $ eVal (expLoc e) TUnit VUnit
         xs -> rewrite $ mk_eseq_many xs

  where
    mk_eseq_many :: [Exp] -> Exp
    mk_eseq_many []     = error "for_unroll_step: can't happen!"
    mk_eseq_many [x]    = x
    mk_eseq_many (x:xs) = eSeq (expLoc e) x (mk_eseq_many xs)

for_unroll_step _fgs e
  = return e




const_fold :: DynFlags -> TypedExpPass
const_fold _ e@(MkExp e0 loc ())
  = case go e0 of
      Nothing -> return e
      Just e' -> rewrite $ MkExp e' loc ()
  where
    go :: Exp0 -> Maybe Exp0
    go (EBinOp Add e1 e2) | EVal _ (VInt 0) <- unExp e1 =
        return $ unExp e2

    go (EBinOp Add e1 e2) | EVal _ (VInt 0) <- unExp e2 =
        return $ unExp e1

    go (EBinOp Add e1 e2) | EVal a   (VInt i1) <- unExp e1
                          , EVal _a' (VInt i2) <- unExp e2 =
        return $ EVal a (VInt (i1+i2))

    go (EBinOp Sub e1 e2) | EVal a   (VInt i1) <- unExp e1
                          , EVal _a' (VInt i2) <- unExp e2 =
        return $ EVal a (VInt (i1-i2))

    go (EBinOp Mult e1 e2) | EVal _ (VInt 1) <- unExp e1 =
        return $ unExp e2

    go (EBinOp Mult e1 e2) | EVal _ (VInt 1) <- unExp e2 =
        return $ unExp e1

    go (EBinOp Mult e1 e2) | EVal a  (VInt i1) <- unExp e1
                           , EVal _a' (VInt i2) <- unExp e2 =
        return $ EVal a (VInt (i1*i2))

    go (EBinOp Div e1 e2) | EVal a   (VInt i1) <- unExp e1
                          , EVal _a' (VInt i2) <- unExp e2 =
        return $ EVal a (VInt (i1 `quot` i2))

    go (EBinOp Rem e1 e2) | EVal a  (VInt i1) <- unExp e1
                          , EVal _a' (VInt i2) <- unExp e2 =
        return $ EVal a (VInt (i1 `rem` i2))

    go (EBinOp Eq e1 e2) | EVal _ (VInt i1) <- unExp e1
                         , EVal _ (VInt i2) <- unExp e2 =
        return $ if i1 == i2 then EVal TBool (VBool True) else EVal TBool (VBool False)

    go (EBinOp Neq e1 e2) | EVal _ (VInt i1) <- unExp e1
                          , EVal _ (VInt i2) <- unExp e2 =
        return $ if i1 /= i2 then EVal TBool (VBool True) else EVal TBool (VBool False)

    go (EBinOp Lt e1 e2) | EVal _ (VInt i1) <- unExp e1
                         , EVal _ (VInt i2) <- unExp e2 =
        return $ if i1 < i2 then EVal TBool (VBool True) else EVal TBool (VBool False)

    go (EBinOp Gt e1 e2) | EVal _ (VInt i1) <- unExp e1
                         , EVal _ (VInt i2) <- unExp e2 =
        return $ if i1 > i2 then EVal TBool (VBool True) else EVal TBool (VBool False)

    go (EIf e1 e2 e3) | EVal _ (VBool flag) <- unExp e1 =
        return $ if flag then unExp e2 else unExp e3

    go _ = Nothing

type TypedCompPass = Comp -> RwM Comp
type TypedExpPass  = Exp  -> RwM Exp


-- The Boolean value returned indicates that some rewriting happened (if True)
runPasses :: GS.Sym
          -> RwStats
          -> [(String,TypedCompPass)]
          -> Comp
          -> IO (Bool, Comp, RwStats)
runPasses sym = go False
  where
    go b mp [] comp
      = return (b, comp, mp)
    go b mp ((pn,p):ps) comp
        = do { st <- getCPUTime
--             ; printf "Pass: %10s" pn
             ; r <- runRwM (p comp) sym
             ; en <- getCPUTime
             ; let diff = fromIntegral (en - st) / (10 ^ (12 :: Integer))
             ; let mp' = incInvokes mp diff pn
             ; case r of
                 NotRewritten _c
                   -> do { -- printf "... not rewritten :-( \n"
                           go b mp' ps comp
                         }
                 Rewritten comp'
                   -> do { -- printf "... rewritten     :-) \n"
                           -- ; printf "comp = %s\n" (show comp)
                           go True (incRewrites mp' diff pn) ((pn,p):ps) comp'
                         }

             }


foldCompPasses :: DynFlags -> [(String,TypedCompPass)]
foldCompPasses flags
  | isDynFlagSet flags NoFold
  = []
  | otherwise
  = -- Standard good things
    [ ("fold"         , fold_step  flags         )
    , ("purify"       , purify_step  flags       )
    , ("purify-letref", purify_letref_step  flags)

    , ("elim-times"  , elim_times_step flags  )
    , ("letfunc"     , letfunc_step flags     )
    , ("letfun-times", letfun_times_step flags)

    , ("times-unroll", times_unroll_step flags)

    , ("inline", inline_step flags)

    -- More aggressive optimizations
    , ("push-comp-locals"   , push_comp_locals_step flags   )

    , ("take-emit"          , take_emit_step flags          )

    , ("float-letfun-repeat", float_letfun_repeat_step flags)

    , ("float-let-par-step", float_let_par_step flags)


    , ("ifdead"             , ifdead_step flags             )
    , ("if-return-step",   if_return_step flags)

   ,  ("elim-automapped-mitigs", elim_automapped_mitigs flags)

    -- Don't use: not wrong but does not play nicely with LUT
    --  , ("float-top-letref"   , float_top_letref_step flags )

    ]

foldExpPasses :: DynFlags -> [(String,TypedExpPass)]
foldExpPasses flags
  | isDynFlagSet flags NoFold || isDynFlagSet flags NoExpFold
  = []
  | otherwise
  = [ ("for-unroll", for_unroll_step flags)
    , ("exp-inlining-steps", exp_inlining_steps flags)
    , ("asgn-letref-step", asgn_letref_step flags)
    , ("exp_let_push_step", exp_let_push_step flags)
    , ("rest-chain", rest_chain flags)
    ]

runFold :: DynFlags -> GS.Sym -> Comp -> IO Comp
runFold flags sym = \comp ->
     do { (comp',mp') <- go (RwStats Map.empty) 0 comp

        ; when (isDynFlagSet flags Verbose) $
          do { putStrLn "Optimizer statistics:"
             ; printRwStats mp' }

        ; return comp'
        }
 where
  comp_passes
    = map (\(nm, step) -> (nm, mapCompM return return return return return step))
          (foldCompPasses flags)
  exp_passes
    = map (\(nm,step) -> (nm, mapCompM return return return return (mapExpM return return step) return))
          (foldExpPasses flags)
  passes = comp_passes ++ exp_passes

  go :: RwStats -> Integer -> Comp -> IO (Comp, RwStats)
  go mp depth comp
    | depth >= 10  = return (comp,mp)
    | otherwise
    = do { (rw_happened,comp1,mp1) <- runPasses sym mp passes comp
         ; if rw_happened then go mp1 (depth+1) comp1
                          else return (comp1,mp1)
         }


{- Elimination of mitigators
   ~~~~~~~~~~~~~~~~~~~~~~~~~ -}

elimMitigsIO :: GS.Sym -> Comp -> IO Comp
elimMitigsIO sym = go
  where
    go comp = do { r <- runRwM (elimMitigs comp) sym
                 ; case r of NotRewritten {} -> return comp
                             Rewritten comp' -> go comp'
                 }


<<<<<<< HEAD
frm_mit :: Comp -> Maybe ((Ty,Int,Int), Comp)
=======




frm_mit :: Comp () () -> Maybe ((Ty,Int,Int), Comp () ())
>>>>>>> 637ca831
-- returns (mitigator,residual-comp)
frm_mit c
    | Par _p0 c1 c2 <- unComp c
    , Mitigate ty i1 i2  <- unComp c2
    = Just ((ty,i1,i2), c1)

    | Par p0 c1 c2 <- unComp c
    = case frm_mit c2 of
        Nothing -> Nothing
        Just (mit,c2') -> Just (mit, cPar cloc p0 c1 c2')

    | LetHeader fdef@(MkFun (MkFunDefined {}) _ ()) cont <- unComp c -- Needed because of AutoMaps! Yikes!
    = case frm_mit cont of
        Nothing -> Nothing
        Just (mit,cont') -> Just (mit, cLetHeader cloc fdef cont')

    -- Special case for code emitted by the vectorizer
    | LetFunC fn prms body cont <- unComp c
    , Call fn' _args <- unComp cont
    , fn == fn'
    = case frm_mit body of
        Nothing -> Nothing
        Just (mit,body') -> Just (mit, cLetFunC cloc fn prms body' cont)

    -- fallthrough general case
    | LetFunC fn prms body cont <- unComp c
    = case frm_mit cont of
        Nothing -> Nothing
        Just (mit,cont') -> Just (mit, cLetFunC cloc fn prms body cont')

    | Let n c1 cont <- unComp c
    = case frm_mit cont of
        Nothing -> Nothing
        Just (mit,cont') -> Just (mit, cLet cloc n c1 cont')

<<<<<<< HEAD
    | otherwise
    = Nothing
  where
    cloc = compLoc c
=======
  | Par p0 c1 c2 <- unComp c
  , Mitigate ty i1 i2  <- unComp c2
  = Just ((ty,i1,i2), c1)

  | Par p0 c1 c2 <- unComp c
  = case frm_mit c2 of
      Nothing -> Nothing
      Just (mit,c2') -> Just (mit, cPar (compLoc c) () p0 c1 c2')

  | LetHeader fn fdef@(MkFun (MkFunDefined {}) _ _) cont <- unComp c -- Needed because of AutoMaps! Yikes!
  , let loc = compLoc c
  = case frm_mit cont of
      Nothing -> Nothing
      Just (mit,cont') -> Just (mit,cLetHeader loc () fn fdef cont')

  -- Special case for code emitted by the vectorizer
  | LetFunC fn prms locs body cont <- unComp c
  , Call fn' args <- unComp cont
  , fn == fn'
  , let loc = compLoc c
  = case frm_mit body of
      Nothing -> Nothing
      Just (mit,body') -> Just (mit, cLetFunC loc () fn prms locs body' cont)

  -- fallthrough general case
  | LetFunC fn prms locs body cont <- unComp c
  , let loc = compLoc c
  = case frm_mit cont of
      Nothing -> Nothing
      Just (mit,cont') -> Just (mit,cLetFunC loc () fn prms locs body cont')

  | Let n c1 cont <- unComp c
  , let loc = compLoc c
  = case frm_mit cont of
      Nothing -> Nothing
      Just (mit,cont') -> Just (mit,cLet loc () n c1 cont')

  | LetE n f e cont <- unComp c
  , let loc = compLoc c
  = case frm_mit cont of
      Nothing -> Nothing
      Just (mit,cont') -> Just (mit,cLetE loc () n f e cont')

  | LetERef n t me cont <- unComp c
  , let loc = compLoc c
  = case frm_mit cont of
      Nothing -> Nothing
      Just (mit,cont') -> Just (mit,cLetERef loc () n t me cont')


  | otherwise
  = Nothing
>>>>>>> 637ca831

flm_mit :: Comp -> Maybe ((Ty,Int,Int), Comp)
-- returns (mitigator,residual-comp)
flm_mit c
    | Par _p0 c1 c2 <- unComp c
    , Mitigate ty i1 i2  <- unComp c1
    = Just ((ty,i1,i2), c2)

    | Par p0 c1 c2 <- unComp c
    = case flm_mit c1 of
        Nothing -> Nothing
        Just (mit,c1') -> Just (mit, cPar cloc p0 c1' c2)

    | LetHeader fdef@(MkFun (MkFunDefined {}) _ ()) cont <- unComp c
    = case flm_mit cont of
        Nothing -> Nothing
        Just (mit,cont') -> Just (mit,cLetHeader cloc fdef cont')

    -- Special case for code emitted by the vectorizer
    | LetFunC fn prms body cont <- unComp c
    , Call fn' _args <- unComp cont
    , fn == fn'
    = case flm_mit body of
        Nothing -> Nothing
        Just (mit,body') -> Just (mit, cLetFunC cloc fn prms body' cont)

    -- fallthrough general case
    | LetFunC fn prms body cont <- unComp c
    = case flm_mit cont of
        Nothing -> Nothing
        Just (mit,cont') -> Just (mit, cLetFunC cloc fn prms body cont')


    | Let n c1 cont <- unComp c
    = case flm_mit cont of
        Nothing -> Nothing
        Just (mit,cont') -> Just (mit, cLet cloc n c1 cont')

<<<<<<< HEAD
    | otherwise
    = Nothing
  where
    cloc = compLoc c



elimMitigs :: Comp -> RwM Comp
-- Vectorizer-specific
elimMitigs comp
  = mapCompM return return return return return mitig comp

=======
  | Par p0 c1 c2 <- unComp c
  , Mitigate ty i1 i2  <- unComp c1
  = Just ((ty,i1,i2), c2)

  | Par p0 c1 c2 <- unComp c
  = case flm_mit c1 of
      Nothing -> Nothing
      Just (mit,c1') -> Just (mit, cPar (compLoc c) () p0 c1' c2)

  | LetHeader fn fdef@(MkFun (MkFunDefined {}) _ _) cont <- unComp c
  , let loc = compLoc c
  = case flm_mit cont of
      Nothing -> Nothing
      Just (mit,cont') -> Just (mit,cLetHeader loc () fn fdef cont')

  -- Special case for code emitted by the vectorizer
  | LetFunC fn prms locs body cont <- unComp c
  , Call fn' args <- unComp cont
  , fn == fn'
  , let loc = compLoc c
  = case flm_mit body of
      Nothing -> Nothing
      Just (mit,body') -> Just (mit, cLetFunC loc () fn prms locs body' cont)

  -- fallthrough general case
  | LetFunC fn prms locs body cont <- unComp c
  , let loc = compLoc c
  = case flm_mit cont of
      Nothing -> Nothing
      Just (mit,cont') -> Just (mit,cLetFunC loc () fn prms locs body cont')


  | Let n c1 cont <- unComp c
  , let loc = compLoc c
  = case flm_mit cont of
      Nothing -> Nothing
      Just (mit,cont') -> Just (mit,cLet loc () n c1 cont')

  | LetE n f e cont <- unComp c
  , let loc = compLoc c
  = case flm_mit cont of
      Nothing -> Nothing
      Just (mit,cont') -> Just (mit,cLetE loc () n f e cont')

  | LetERef n t me cont <- unComp c
  , let loc = compLoc c
  = case flm_mit cont of
      Nothing -> Nothing
      Just (mit,cont') -> Just (mit,cLetERef loc () n t me cont')

  | otherwise
  = Nothing


elimMitigs :: Comp () () -> RwM (Comp () ())
-- Vectorizer-specific
elimMitigs comp
  = mapCompM_ return mitig comp 
>>>>>>> 637ca831
  where
   mitig c
      | MkComp c0 cloc () <- c
      , Par p c1 c2 <- c0
      , Just ((ty1,i1,j1),c1') <- frm_mit c1
      , Just ((ty2,i2,j2),c2') <- flm_mit c2
      , let l = lcm i1 j2
      = do { when (j1 /= i2) $ error "BUG: Mitigation mismatch!"
           ; if (i1 `mod` j2 == 0) || (j2 `mod` i1) == 0 then
             do { rewrite $
                  cPar cloc p c1' $
                  cPar cloc (mkParInfo NeverPipeline)
                            (cMitigate cloc ty1 i1 j2) c2'
                }
             else
             if l /= j1 then
                 rewrite $
                 cPar cloc p (cPar cloc pnever c1' (cMitigate cloc ty1 i1 l))
                             (cPar cloc pnever (cMitigate cloc ty2 l j2) c2')
             else return c
           }

      | MkComp c0 cloc () <- c
      , Par p c1 c2 <- c0
      , Just ((ty1,i1,j1),c1') <- frm_mit c1
      , Mitigate ty2 i2 j2 <- unComp c2
      , let l = lcm i1 j2
      = do { when (j1 /= i2) $ error "BUG: Mitigation mismatch!"
           ; if i1 `mod` j2 == 0 || j2 `mod` i1 == 0 then
             do { rewrite $
                  cPar cloc p c1' (cMitigate cloc ty1 i1 j2)
                }
             else
             if l /= j1 then
                 rewrite $
                 cPar cloc p (cPar cloc pnever c1' (cMitigate cloc ty1 i1 l))
                             (cMitigate cloc ty2 l j2)
             else return c
           }

      | MkComp c0 cloc () <- c
      , Par p c1 c2 <- c0
      , Just ((ty2,i2,j2),c2') <- flm_mit c2
      , Mitigate ty1 i1 j1 <- unComp c1
      , let l = lcm i1 j2
      = do { when (j1 /= i2) $ error "BUG: Mitigation mismatch!"
           ; if i1 `mod` j2 == 0 || j2 `mod` i1 == 0 then
             do { rewrite $
                  cPar cloc p (cMitigate cloc ty1 i1 j2) c2'
                }
             else if l /= j1 then
                 rewrite $
                 cPar cloc p (cMitigate cloc ty1 i1 l)
                                (cPar cloc pnever (cMitigate cloc ty2 l j2) c2')
             else return c
           }

        -- throw away useless mitigators!
      | MkComp c0 cloc () <- c
      , Par p c1 c2 <- c0
      , Just (_,c1') <- frm_mit c1
      , WriteSnk {} <- unComp c2
      = rewrite $ cPar cloc p c1' c2

      | MkComp c0 cloc () <- c
      , Par p c1 c2 <- c0
      , Just (_,c1') <- frm_mit c1
      , WriteInternal {} <- unComp c2
      = rewrite $ cPar cloc p c1' c2

      | MkComp c0 cloc () <- c
      , Par p c1 c2 <- c0
      , Just (_,c2') <- flm_mit c2
      , ReadSrc {} <- unComp c1
      = rewrite $ cPar cloc p c1 c2'

      | MkComp c0 cloc () <- c
      , Par p c1 c2 <- c0
      , Just (_,c2') <- flm_mit c2
      , ReadInternal {} <- unComp c1
      = rewrite $ cPar cloc p c1 c2'

      -- trivial mitigators
      | MkComp c0 _cloc () <- c
      , Par _p c1 c2 <- c0
      , Mitigate _ty i1 i2 <- unComp c1
      , i1 == i2
      = rewrite c2

      | MkComp c0 _cloc () <- c
      , Par _p c1 c2 <- c0
      , Mitigate _ty i1 i2 <- unComp c2
      , i1 == i2
      = rewrite c1

      | otherwise
      = return c

{-------------------------------------------------------------------------------
  Some view patterns

  TODO: I think the readability of some of the passes could be improved if
  we introduced more views like these.
-------------------------------------------------------------------------------}

data BindView
  = BindView Comp (GName Ty) Comp
  | SeqView Comp Comp
  | NotSeqOrBind Comp

bindSeqView :: Comp -> BindView
bindSeqView = mk_view
  where
    mk_view c@(MkComp (BindMany c1 c2s) cloc ()) =
      case c2s of
        (nm,c2):rest -> BindView c1 nm (MkComp (mkBindMany c2 rest) cloc ())
        []           -> NotSeqOrBind c
    mk_view (MkComp (Seq c1 c2) _cloc ()) = SeqView c1 c2
    mk_view c = NotSeqOrBind c<|MERGE_RESOLUTION|>--- conflicted
+++ resolved
@@ -32,8 +32,8 @@
 import AstComp
 import AstExpr
 import AstUnlabelled
-import CtComp (ctComp)
-import CtExpr (ctExp)
+import CtComp ( ctComp )
+import CtExpr ( ctExp  )
 import Eval
 import Opts
 import PpComp ()
@@ -372,19 +372,17 @@
 
 
 -- if e then return e1 else return e2 ~~> return (if e then e1 else e2)
-if_return_step :: DynFlags -> Comp CTy Ty -> RwM (Comp CTy Ty)
-if_return_step dynflags comp
+if_return_step :: DynFlags -> Comp -> RwM Comp
+if_return_step _dflags comp
   | Branch eguard c1 c2 <- unComp comp
-  , Return f1 e1 <- unComp c1
-  , Return f2 e2 <- unComp c2
+  , Return a b   f1 e1  <- unComp c1
+  , Return _a _b _f2 e2 <- unComp c2
   -- , f1 == f2
-  , let cty  = compInfo comp
   , let cloc = compLoc comp
-  , Just dty <- doneTyOfCTyBase (compInfo comp)
-  = rewrite $ cReturn (compLoc comp) (compInfo comp) f1 (eIf (compLoc comp) dty eguard e1 e2)
+  = rewrite $ cReturn cloc a b f1 $
+              eIf cloc eguard e1 e2
   | otherwise
   = return comp
-
 
 
 inline_exp_fun :: (GName Ty, [GName Ty], [MutVar], Exp)
@@ -578,13 +576,6 @@
 
       _otherwise -> return comp
   where
-    -- TODO, convert this to a proper evaluator
-    evalBool :: Exp -> Maybe Bool
-    evalBool (MkExp (EBinOp Eq (MkExp (EVal _ (VInt i)) _ ())
-                               (MkExp (EVal _ (VInt j)) _ ())) _ ())
-       = Just (i==j)
-    evalBool (MkExp (EVal _ (VBool b)) _ ()) = Just b
-    evalBool _ = Nothing
 
     eneg :: Exp -> Exp
     eneg e = eUnOp (expLoc e) Neg e
@@ -783,40 +774,40 @@
 
 elim_automapped_mitigs :: DynFlags -> TypedCompPass
 elim_automapped_mitigs dflags c
-  | MkComp c0 cloc _ <- c          
-  , Par p c1 c2 <- c0
-  , Par p c11 c12 <- unComp c1 
-  , LetHeader _f fun (MkComp (Map v f) _ _) <- unComp c12  -- (c1 - map f) - c2 
+  | MkComp c0 _cloc _ <- c          
+  , Par _p c1 c2 <- c0
+  , Par _p c11 c12 <- unComp c1 
+  , LetHeader fun (MkComp (Map _v f) _ _) <- unComp c12  -- (c1 - map f) - c2 
   , Mitigate ty1 i1 j1 <- unComp c11
   , Mitigate ty2 i2 j2 <- unComp c2           -- (c11' -- mitigate(i2,j2) -- map f) - mitigate(i2,j2) - c2'
   , i1 >= j1 && i2 <= j2                      -- down mit and up mit
   , let d1 = i1 `div` j1
   , let d2 = j2 `div` i2 
   , d1 == d2                                  -- exactly the same rate 
-  , _f == f
-  = rewrite_mit_map dflags ty1 (i1,j1) ty2 (i2,j2) (_f, fun) 
-
-  | MkComp c0 cloc _ <- c          
-  , Par p c1 c2 <- c0
-  , Par p c21 c22 <- unComp c2
-  , LetHeader _f fun (MkComp (Map v f) _ _) <- unComp c21  -- c1 - (map f - c2)
+  , funName fun == f
+  = rewrite_mit_map dflags ty1 (i1,j1) ty2 (i2,j2) (f, fun) 
+
+  | MkComp c0 _cloc _ <- c
+  , Par _p c1 c2 <- c0
+  , Par _p c21 c22 <- unComp c2
+  , LetHeader fun (MkComp (Map _v f) _ _) <- unComp c21  -- c1 - (map f - c2)
   , Mitigate ty1 i1 j1 <- unComp c1      -- (c11' -- mitigate(i1,j1) -- map f) - c2 
   , Mitigate ty2 i2 j2 <- unComp c22     -- (c11' -- mitigate(i2,j2) -- map f) - mitigate(i2,j2) - c2'
   , i1 >= j1 && i2 <= j2                      -- down mit and up mit
   , let d1 = i1 `div` j1
   , let d2 = j2 `div` i2 
   , d1 == d2                                  -- exactly the same rate 
-  , _f == f
-  = rewrite_mit_map dflags ty1 (i1,j1) ty2 (i2,j2) (_f, fun) 
+  , funName fun == f
+  = rewrite_mit_map dflags ty1 (i1,j1) ty2 (i2,j2) (f, fun) 
 
   | otherwise
   = return c 
 
 
 
-rewrite_mit_map :: DynFlags -> Ty -> (Int,Int) -> Ty -> (Int,Int) -> (Name, Fun Ty) -> RwM (Comp CTy Ty)
+rewrite_mit_map :: DynFlags -> Ty -> (Int,Int) -> Ty -> (Int,Int) -> (EId, Fun) -> RwM Comp
 -- Precondition:  i1 `div` j1 == j2 `div` i2 
-rewrite_mit_map fgs ty1 (i1,j1) ty2 (i2,j2) (f_name, fun)
+rewrite_mit_map _fgs ty1 (i1,j1) ty2 (i2,j2) (f_name, fun)
   = do { let rng1 = if j1 == 1 then LISingleton else LILength j1
        ; let rng2 = if i2 == 1 then LISingleton else LILength i2
        ; let d = i1 `div` j1 
@@ -824,55 +815,53 @@
 
          -- input variable
        ; x <- genSym "x"
-       ; let x_ty   = TArr (Literal i1) ty1   -- input type
-       ; let x_name = toName x floc (Just x_ty)
-       ; let x_exp  = eVar floc x_ty x_name
+       ; let x_ty   = TArray (Literal i1) ty1   -- input type
+       ; let x_name = toName x floc x_ty
+       ; let x_exp  = eVar floc x_name
 
          -- output variable
        ; y <- genSym "y"
-       ; let y_ty   = TArr (Literal j2) ty2      -- output type
-       ; let y_name = toName y floc (Just y_ty)
-       ; let y_exp  = eVar floc y_ty y_name
+       ; let y_ty   = TArray (Literal j2) ty2      -- output type
+       ; let y_name = toName y floc y_ty
+       ; let y_exp  = eVar floc y_name
 
          -- name of new map function
        ; new_f <- genSym "auto_map_mit"
        ; let f_ty = TArrow [x_ty] y_ty
-       ; let new_f_name = toName new_f floc (Just f_ty) 
-
-         -- type of original map function 
-       ; let f_orig_ty@(TArrow [fun_in_ty] fun_ret_ty) = funInfo fun
+       ; let new_f_name = toName new_f floc f_ty 
 
 
          -- new counter 
        ; i <- genSym "i"
-       ; let i_name = toName i floc (Just tint)   
-       ; let i_exp  = eVar floc tint i_name 
+       ; let i_name = toName i floc tint   
+       ; let i_exp  = eVar floc i_name 
 
          -- zero and 'd'
-       ; let ezero = eVal floc tint (vint 0)
+       ; let ezero = eVal floc tint (vint (0 :: Int))
        ; let e_d   = eVal floc tint (vint d)
    
        
-       ; let new_body = eSeq floc y_ty 
-                         (eFor floc TUnit AutoUnroll i_name ezero e_d ekernel) -- do the for loop
-                         y_exp                                                 -- and return y
-
-             write_idx = eBinOp floc tint Mult (eVal floc tint (vint i2)) i_exp
-             read_idx  = eBinOp floc tint Mult (eVal floc tint (vint j1)) i_exp
-
-             earrrd    = eArrRead floc fun_in_ty x_exp read_idx rng1
-             ekernel   = eArrWrite floc TUnit y_exp write_idx rng2 $ 
-                            eCall floc fun_ret_ty (eVar floc f_orig_ty f_name) [earrrd]
-
-      ; let new_trans_ty = CTBase (TTrans x_ty y_ty)
-
-      ; let new_mapper = cMap floc new_trans_ty Nothing new_f_name
-      ; let new_fun = MkFun (MkFunDefined new_f_name [(x_name,x_ty)] [(y_name,y_ty,Nothing)] new_body) floc f_ty
+       ; let new_body 
+               = eLetRef floc y_name Nothing $
+                 eSeq floc 
+                  (eFor floc AutoUnroll i_name ezero e_d ekernel) 
+                  -- do the for loop
+                  y_exp -- and return y
+
+             write_idx = eBinOp floc Mult (eVal floc tint (vint i2)) i_exp
+             read_idx  = eBinOp floc Mult (eVal floc tint (vint j1)) i_exp
+
+             earrrd    = eArrRead floc x_exp read_idx rng1
+             ekernel   = eArrWrite floc y_exp write_idx rng2 $ 
+                         eCall floc f_name [earrrd]
+
+      ; let new_mapper = cMap floc Nothing new_f_name
+      ; let new_fun = MkFun (MkFunDefined new_f_name [x_name] new_body) floc ()
 
       ; rewrite $ 
-         (cLetHeader floc new_trans_ty f_name fun $   -- original function 
-            cLetHeader floc new_trans_ty new_f_name new_fun new_mapper)
-       }
+        cLetHeader floc fun $   -- original function 
+        cLetHeader floc new_fun new_mapper
+      }
         
 
 
@@ -1260,152 +1249,118 @@
                  }
 
 
-<<<<<<< HEAD
 frm_mit :: Comp -> Maybe ((Ty,Int,Int), Comp)
-=======
-
-
-
-
-frm_mit :: Comp () () -> Maybe ((Ty,Int,Int), Comp () ())
->>>>>>> 637ca831
 -- returns (mitigator,residual-comp)
 frm_mit c
-    | Par _p0 c1 c2 <- unComp c
-    , Mitigate ty i1 i2  <- unComp c2
-    = Just ((ty,i1,i2), c1)
-
-    | Par p0 c1 c2 <- unComp c
-    = case frm_mit c2 of
-        Nothing -> Nothing
-        Just (mit,c2') -> Just (mit, cPar cloc p0 c1 c2')
-
-    | LetHeader fdef@(MkFun (MkFunDefined {}) _ ()) cont <- unComp c -- Needed because of AutoMaps! Yikes!
-    = case frm_mit cont of
-        Nothing -> Nothing
-        Just (mit,cont') -> Just (mit, cLetHeader cloc fdef cont')
-
-    -- Special case for code emitted by the vectorizer
-    | LetFunC fn prms body cont <- unComp c
-    , Call fn' _args <- unComp cont
-    , fn == fn'
-    = case frm_mit body of
-        Nothing -> Nothing
-        Just (mit,body') -> Just (mit, cLetFunC cloc fn prms body' cont)
-
-    -- fallthrough general case
-    | LetFunC fn prms body cont <- unComp c
-    = case frm_mit cont of
-        Nothing -> Nothing
-        Just (mit,cont') -> Just (mit, cLetFunC cloc fn prms body cont')
-
-    | Let n c1 cont <- unComp c
-    = case frm_mit cont of
-        Nothing -> Nothing
-        Just (mit,cont') -> Just (mit, cLet cloc n c1 cont')
-
-<<<<<<< HEAD
-    | otherwise
-    = Nothing
-  where
-    cloc = compLoc c
-=======
-  | Par p0 c1 c2 <- unComp c
+  | Par _p0 c1 c2 <- unComp c
   , Mitigate ty i1 i2  <- unComp c2
   = Just ((ty,i1,i2), c1)
 
   | Par p0 c1 c2 <- unComp c
   = case frm_mit c2 of
       Nothing -> Nothing
-      Just (mit,c2') -> Just (mit, cPar (compLoc c) () p0 c1 c2')
-
-  | LetHeader fn fdef@(MkFun (MkFunDefined {}) _ _) cont <- unComp c -- Needed because of AutoMaps! Yikes!
+      Just (mit,c2') -> Just (mit, cPar (compLoc c) p0 c1 c2')
+
+  | LetHeader fdef@(MkFun (MkFunDefined {}) _ _) cont <- unComp c 
+    -- Needed because of AutoMaps! Yikes!
   , let loc = compLoc c
   = case frm_mit cont of
       Nothing -> Nothing
-      Just (mit,cont') -> Just (mit,cLetHeader loc () fn fdef cont')
+      Just (mit,cont') -> Just (mit,cLetHeader loc fdef cont')
 
   -- Special case for code emitted by the vectorizer
-  | LetFunC fn prms locs body cont <- unComp c
-  , Call fn' args <- unComp cont
+  | LetFunC fn prms body cont <- unComp c
+  , Call fn' _args <- unComp cont
   , fn == fn'
   , let loc = compLoc c
   = case frm_mit body of
       Nothing -> Nothing
-      Just (mit,body') -> Just (mit, cLetFunC loc () fn prms locs body' cont)
+      Just (mit,body') -> Just (mit, cLetFunC loc fn prms body' cont)
 
   -- fallthrough general case
-  | LetFunC fn prms locs body cont <- unComp c
+  | LetFunC fn prms body cont <- unComp c
   , let loc = compLoc c
   = case frm_mit cont of
       Nothing -> Nothing
-      Just (mit,cont') -> Just (mit,cLetFunC loc () fn prms locs body cont')
+      Just (mit,cont') -> Just (mit,cLetFunC loc fn prms body cont')
 
   | Let n c1 cont <- unComp c
   , let loc = compLoc c
   = case frm_mit cont of
       Nothing -> Nothing
-      Just (mit,cont') -> Just (mit,cLet loc () n c1 cont')
+      Just (mit,cont') -> Just (mit,cLet loc n c1 cont')
 
   | LetE n f e cont <- unComp c
   , let loc = compLoc c
   = case frm_mit cont of
       Nothing -> Nothing
-      Just (mit,cont') -> Just (mit,cLetE loc () n f e cont')
-
-  | LetERef n t me cont <- unComp c
+      Just (mit,cont') -> Just (mit,cLetE loc n f e cont')
+
+  | LetERef n me cont <- unComp c
   , let loc = compLoc c
   = case frm_mit cont of
       Nothing -> Nothing
-      Just (mit,cont') -> Just (mit,cLetERef loc () n t me cont')
+      Just (mit,cont') -> Just (mit,cLetERef loc n me cont')
 
 
   | otherwise
   = Nothing
->>>>>>> 637ca831
 
 flm_mit :: Comp -> Maybe ((Ty,Int,Int), Comp)
 -- returns (mitigator,residual-comp)
 flm_mit c
-    | Par _p0 c1 c2 <- unComp c
-    , Mitigate ty i1 i2  <- unComp c1
-    = Just ((ty,i1,i2), c2)
-
-    | Par p0 c1 c2 <- unComp c
-    = case flm_mit c1 of
-        Nothing -> Nothing
-        Just (mit,c1') -> Just (mit, cPar cloc p0 c1' c2)
-
-    | LetHeader fdef@(MkFun (MkFunDefined {}) _ ()) cont <- unComp c
-    = case flm_mit cont of
-        Nothing -> Nothing
-        Just (mit,cont') -> Just (mit,cLetHeader cloc fdef cont')
-
-    -- Special case for code emitted by the vectorizer
-    | LetFunC fn prms body cont <- unComp c
-    , Call fn' _args <- unComp cont
-    , fn == fn'
-    = case flm_mit body of
-        Nothing -> Nothing
-        Just (mit,body') -> Just (mit, cLetFunC cloc fn prms body' cont)
-
-    -- fallthrough general case
-    | LetFunC fn prms body cont <- unComp c
-    = case flm_mit cont of
-        Nothing -> Nothing
-        Just (mit,cont') -> Just (mit, cLetFunC cloc fn prms body cont')
-
-
-    | Let n c1 cont <- unComp c
-    = case flm_mit cont of
-        Nothing -> Nothing
-        Just (mit,cont') -> Just (mit, cLet cloc n c1 cont')
-
-<<<<<<< HEAD
-    | otherwise
-    = Nothing
-  where
-    cloc = compLoc c
+  | Par _p0 c1 c2 <- unComp c
+  , Mitigate ty i1 i2  <- unComp c1
+  = Just ((ty,i1,i2), c2)
+
+  | Par p0 c1 c2 <- unComp c
+  = case flm_mit c1 of
+      Nothing -> Nothing
+      Just (mit,c1') -> Just (mit, cPar (compLoc c) p0 c1' c2)
+
+  | LetHeader fdef@(MkFun (MkFunDefined {}) _ _) cont <- unComp c
+  , let loc = compLoc c
+  = case flm_mit cont of
+      Nothing -> Nothing
+      Just (mit,cont') -> Just (mit, cLetHeader loc fdef cont')
+
+  -- Special case for code emitted by the vectorizer
+  | LetFunC fn prms body cont <- unComp c
+  , Call fn' _ <- unComp cont
+  , fn == fn'
+  , let loc = compLoc c
+  = case flm_mit body of
+      Nothing -> Nothing
+      Just (mit,body') -> Just (mit, cLetFunC loc fn prms body' cont)
+
+  -- fallthrough general case
+  | LetFunC fn prms body cont <- unComp c
+  , let loc = compLoc c
+  = case flm_mit cont of
+      Nothing -> Nothing
+      Just (mit,cont') -> Just (mit,cLetFunC loc fn prms body cont')
+
+  | Let n c1 cont <- unComp c
+  , let loc = compLoc c
+  = case flm_mit cont of
+      Nothing -> Nothing
+      Just (mit,cont') -> Just (mit,cLet loc n c1 cont')
+
+  | LetE n f e cont <- unComp c
+  , let loc = compLoc c
+  = case flm_mit cont of
+      Nothing -> Nothing
+      Just (mit,cont') -> Just (mit,cLetE loc n f e cont')
+
+  | LetERef n me cont <- unComp c
+  , let loc = compLoc c
+  = case flm_mit cont of
+      Nothing -> Nothing
+      Just (mit,cont') -> Just (mit,cLetERef loc n me cont')
+
+  | otherwise
+  = Nothing
+
 
 
 
@@ -1413,67 +1368,6 @@
 -- Vectorizer-specific
 elimMitigs comp
   = mapCompM return return return return return mitig comp
-
-=======
-  | Par p0 c1 c2 <- unComp c
-  , Mitigate ty i1 i2  <- unComp c1
-  = Just ((ty,i1,i2), c2)
-
-  | Par p0 c1 c2 <- unComp c
-  = case flm_mit c1 of
-      Nothing -> Nothing
-      Just (mit,c1') -> Just (mit, cPar (compLoc c) () p0 c1' c2)
-
-  | LetHeader fn fdef@(MkFun (MkFunDefined {}) _ _) cont <- unComp c
-  , let loc = compLoc c
-  = case flm_mit cont of
-      Nothing -> Nothing
-      Just (mit,cont') -> Just (mit,cLetHeader loc () fn fdef cont')
-
-  -- Special case for code emitted by the vectorizer
-  | LetFunC fn prms locs body cont <- unComp c
-  , Call fn' args <- unComp cont
-  , fn == fn'
-  , let loc = compLoc c
-  = case flm_mit body of
-      Nothing -> Nothing
-      Just (mit,body') -> Just (mit, cLetFunC loc () fn prms locs body' cont)
-
-  -- fallthrough general case
-  | LetFunC fn prms locs body cont <- unComp c
-  , let loc = compLoc c
-  = case flm_mit cont of
-      Nothing -> Nothing
-      Just (mit,cont') -> Just (mit,cLetFunC loc () fn prms locs body cont')
-
-
-  | Let n c1 cont <- unComp c
-  , let loc = compLoc c
-  = case flm_mit cont of
-      Nothing -> Nothing
-      Just (mit,cont') -> Just (mit,cLet loc () n c1 cont')
-
-  | LetE n f e cont <- unComp c
-  , let loc = compLoc c
-  = case flm_mit cont of
-      Nothing -> Nothing
-      Just (mit,cont') -> Just (mit,cLetE loc () n f e cont')
-
-  | LetERef n t me cont <- unComp c
-  , let loc = compLoc c
-  = case flm_mit cont of
-      Nothing -> Nothing
-      Just (mit,cont') -> Just (mit,cLetERef loc () n t me cont')
-
-  | otherwise
-  = Nothing
-
-
-elimMitigs :: Comp () () -> RwM (Comp () ())
--- Vectorizer-specific
-elimMitigs comp
-  = mapCompM_ return mitig comp 
->>>>>>> 637ca831
   where
    mitig c
       | MkComp c0 cloc () <- c
