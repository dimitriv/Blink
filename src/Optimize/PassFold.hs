--- conflicted
+++ resolved
@@ -96,40 +96,6 @@
     do { str' <- GS.genSymStr gs
        ; return (NotRewritten $ prefix ++ str') }
 
-
-{- Rewriter statistics
-   ~~~~~~~~~~~~~~~~~~~~~~~~~~~~~~~~~~~~~~~~~~~~~~~~~~~~~~~~~~~~~~~~~~~~~~~~~~ -}
-
-newtype RwStats = RwStats { getRwStats :: Map.Map String RwStepStats }
-
-data RwStepStats 
-       = RwStepStats { rw_invoked  :: Int
-                     , rw_rewrote  :: Int
-                     , rw_inv_time :: Double
-                     , rw_rew_time :: Double }
-
-
-printRwStats :: RwStats -> IO () 
-printRwStats mp 
-  = mapM_ print_one (Map.toList $ getRwStats mp)
-  where 
-    print_one (pn,(RwStepStats invs rws tm1 tm2))
-      = printf "%20s:%d/%d/%f, %f\n" pn invs rws tm1 tm2
-
-
-incInvokes :: RwStats -> Double -> String -> RwStats 
-incInvokes mp d s = RwStats (Map.alter aux s $ getRwStats mp)
-  where aux Nothing                       = Just (RwStepStats 1 0 d 0) 
-        aux (Just (RwStepStats i r d0 t)) = Just (RwStepStats (i+1) r (d0+d) t)
-
-incRewrites :: RwStats -> Double -> String -> RwStats 
-incRewrites mp d s = RwStats (Map.alter aux s $ getRwStats mp)
-  where aux Nothing                      = Just (RwStepStats 1 1 0 d)
-        aux (Just (RwStepStats i r t f)) = Just (RwStepStats i (r+1) d (f+d))
-
-
-{- The main rewriter individual steps
-   ~~~~~~~~~~~~~~~~~~~~~~~~~~~~~~~~~~~~~~~~~~~~~~~~~~~~~~~~~~~~~~~~~~~~~~~~~~ -}
 
 {- Rewriter statistics
    ~~~~~~~~~~~~~~~~~~~~~~~~~~~~~~~~~~~~~~~~~~~~~~~~~~~~~~~~~~~~~~~~~~~~~~~~~~ -}
@@ -383,17 +349,11 @@
   | LetFunC nm params locals c1 c2 <- unComp comp
   -- NB: for now, we only inline LetFunC's with empty local environments
   , [] <- locals 
-<<<<<<< HEAD
-  = do { liftIO $ putStrLn $ "Inlining comp fun      = " ++ show nm
-       ; c2' <- inline_comp_fun (nm,params,c1) c2
-       ; liftIO $ putStrLn $ "nm member of rewritten = " ++ show (S.member nm (compFVs c2'))
-=======
   = do { -- liftIO $ putStrLn $ "Inlining comp fun      = " ++ show nm
        ; c2' <- inline_comp_fun (nm,params,c1) c2
          -- liftIO $ 
          -- putStrLn $ 
          -- "nm member of rewritten = " ++ show (S.member nm (compFVs c2'))
->>>>>>> 8647bfdd
          -- ; liftIO $ putStrLn $ "LFC-after = " ++ show c2' 
        ; return $
          if S.member nm (compFVs c2') 
