{-# LANGUAGE ScopedTypeVariables #-}
{-# LANGUAGE TupleSections #-}
module AutomataModel where

import Data.Bool
import Data.Set (Set)
import qualified Data.Set as Set
import Data.Map (Map)
import qualified Data.Map as Map
import Data.Maybe
import qualified Data.List as List
import Data.Loc

import qualified System.IO as IO

import Control.Exception
import Debug.Trace
import Control.Monad.Reader
import Control.Monad.State

import AtomComp
import AstExpr
import Opts
import AtomixCompTransform ( freshName )

import qualified GenSym as GS

type Chan = EId

data NodeKind atom nid
  = Action { action_atoms :: [WiredAtom atom]
           , action_next  :: nid
           }
  | Branch { branch_var   :: Chan -- If we read True we go to branch_true, otherwise to branch_false
           , branch_true  :: nid
           , branch_false :: nid
           , is_while     :: Bool -- Is this a while loop?
           }
  | Loop { loop_body :: nid } -- Infinite loop. Only transformers may (and must!) contain one of these.
  | Done

instance (Atom atom, Show nid) => Show (NodeKind atom nid) where
  show (Action was next) = "Action" ++ show was ++ "->" ++ (show next) ++ ""
  show (AutomataModel.Branch x n1 n2 True) = "While[" ++ show x ++ "]->(" ++ (show n1) ++ "," ++ (show n2) ++ ")"
  show (AutomataModel.Branch x n1 n2 False) = "If[" ++ show x ++ "]->(" ++ (show n1) ++ "," ++ (show n2) ++ ")"
  show (Loop next) = "Loop->" ++ (show next)
  show Done = "Done"

  -- TODO: think about this later
  -- | StaticLoop  { iterations :: Int, loop_body :: Automaton }

data Node atom nid
  = Node { node_id   :: nid
         , node_kind :: NodeKind atom nid
         }

instance (Atom atom, Show nid) => Show (Node atom nid) where
  show (Node nid nk) = "<" ++ (show nid) ++ ":" ++ (show nk) ++ ">"

type NodeMap atom nid = Map nid (Node atom nid)


data Automaton atom nid
  = Automaton { auto_graph   :: NodeMap atom nid
              , auto_inchan  :: Chan
              , auto_outchan :: Chan
              , auto_start   :: nid
              }

instance (Atom atom, Show nid) => Show (Automaton atom nid) where
  show = dotOfAuto


data WiredAtom atom
  = WiredAtom { wires_in  :: [(Int,EId)]
              , wires_out :: [(Int,EId)]
              , the_atom  :: atom
              }

instance Atom a => Show (WiredAtom a) where
  show (WiredAtom inw outw atom) = showWires inw ++ show atom ++ showWires outw
    where
      showWires ws = "{" ++ (List.intercalate "," $ map showWire ws) ++ "}"
      showWire (n,var)
        | n==1      = show var
        | otherwise = show var ++ "^" ++ show n


class Show a => Atom a where

  atomInTy  :: a -> [(Int,Ty)]
  atomOutTy :: a -> [(Int,Ty)]

  -- Constructors of atoms
  discardAtom :: (Int,Ty) -> a
  castAtom    :: (Int,Ty) -> (Int,Ty) -> a

  -- Getting (wired) atoms from expressions
  expToWiredAtom :: AExp () -> Maybe EId -> WiredAtom a

  idAtom      :: Ty -> a
  idAtom t = castAtom (1,t) (1,t)
 

-- 
-- TakeN t N  ~~~>    
--       castAtom (t,N) (arr[N] t, 1)
-- 
-- Emits x    ~~~>    
--       castAtom (arr[N] t,1) (t,N)
--
--   n1 = k*n2
--  ~~~>  castAtom (arr[n1] t, 1) (arr[n2] t, k)
--   n2 = k*n1
--  ~~~> castAtom  (arr[n1] t, k) (arr[n2] t, 1)
--
--
-- 





-- auxilliary functions for automata construction & manipulation
sucs (Node _ Done) = []
sucs (Node _ (Loop nxt)) = [nxt]
sucs (Node _ (Action _ nxt)) = [nxt]
sucs (Node _ (AutomataModel.Branch _ nxt1 nxt2 _)) = [nxt1,nxt2]

nextNid :: Automaton atom Int -> Int
nextNid a = max+1
  where (max,_) = Map.findMax (auto_graph a)

insert_prepend :: NodeKind atom Int -> Automaton atom Int -> Automaton atom Int
insert_prepend nkind a = -- this may be too strict -- ensure auto_closed $
  a { auto_graph = Map.insert nid (Node nid nkind) (auto_graph a)
    , auto_start = nid }
  where nid = nextNid a

nodeKindOfId :: Ord nid => nid -> Automaton atom nid -> NodeKind atom nid
nodeKindOfId nid a = node_kind $ fromJust $ Map.lookup nid (auto_graph a)

-- precondition: a1 and a2 must agree on auto_inchan and auto_outchan
concat_auto :: Atom atom => Show nid1 => Ord nid1 => Automaton atom nid1 -> Automaton atom Int -> Automaton atom Int
concat_auto a1 a2 = a1' { auto_graph = concat_graph }
  where
    a1' = replace_done_with (auto_start a2) $ normalize_auto_ids (nextNid a2) a1
    graph1 = Map.delete (auto_start a2) (auto_graph a1')
    graph2 = auto_graph a2
    concat_graph = assert (auto_inchan a1 == auto_inchan a2) $
                   assert (auto_outchan a1 == auto_outchan a2) $
                   assert (Map.null $ Map.intersection graph1 graph2) $
                   Map.union graph1 graph2

mkDoneAutomaton :: Chan -> Chan -> Automaton e Int
mkDoneAutomaton ic oc
  = Automaton { auto_graph = Map.singleton 0 (Node 0 Done), auto_start = 0
              , auto_outchan = oc
              , auto_inchan  = ic
              }


-- Mapping Automata Labels

map_node_ids :: Ord nid1 => Ord nid2 => (nid1 -> nid2) -> Node e nid1 -> Node e nid2
map_node_ids map_id (Node nid nkind) = Node (map_id nid) (map_nkind nkind)
  where
    map_nkind Done =  Done
    map_nkind (Loop bodyId) = Loop (map_id bodyId)
    map_nkind (Action atoms nextId) = Action atoms (map_id nextId)
    map_nkind (AutomataModel.Branch x left right is_while) =
      AutomataModel.Branch x (map_id left) (map_id right) is_while

map_auto_ids :: Ord nid1 => Ord nid2 => (nid1 -> nid2) -> Automaton e nid1 -> Automaton e nid2
map_auto_ids map_id a = a { auto_graph = new_graph, auto_start = new_start }
 where
    new_start = map_id (auto_start a)
    new_graph = Map.mapKeys map_id $ Map.map (map_node_ids map_id) $ auto_graph a

-- replaces arbitrary automata node-ids with Ints >= first_id
normalize_auto_ids :: Atom e => Ord nid => Show nid => Int -> Automaton e nid -> Automaton e Int
normalize_auto_ids first_id a = map_auto_ids map_id a
  where
    map_id nid = fromJust $ assert (Map.member nid normalize_map) $ Map.lookup nid normalize_map
    (_, normalize_map) = Map.foldWithKey f (first_id, Map.empty) (auto_graph a)
    f nid _ (counter, nid_map) = (counter+1, Map.insert nid counter nid_map)

replace_done_with :: Ord nid => nid -> Automaton e nid -> Automaton e nid
replace_done_with nid a = map_auto_ids (\nid -> Map.findWithDefault nid nid replace_map) a
  where
    replace_map = Map.fold fold_f Map.empty (auto_graph a)
    fold_f (Node nid' Done) mp = Map.insert nid' nid mp
    fold_f _ mp = mp


-- debugging
auto_closed :: Ord nid => Automaton e nid -> Bool
auto_closed a = Map.foldWithKey node_closed (isDefined $ auto_start a) (auto_graph a)
  where
    isDefined nid = Map.member nid (auto_graph a)
    node_closed nid (Node nid' nkind) = (&&) (nid==nid' && isDefined nid && nkind_closed nkind)
    nkind_closed Done = True
    nkind_closed (Loop nid) = isDefined nid
    nkind_closed (Action _ nid) = isDefined nid
    nkind_closed (AutomataModel.Branch _ nid1 nid2 _) = isDefined nid1 && isDefined nid2

ensure :: (a -> Bool) -> a -> a
ensure f x = assert (f x) x

ensureM :: Functor m => (a -> Bool) -> m a -> m a
ensureM f = fmap (ensure f)


-- Constructing Automata from Ziria Comps

data Channels = Channels { in_chan   :: Chan
                         , out_chan  :: Chan
                         , ctrl_chan :: Maybe Chan }


mkAutomaton :: Atom e
            => DynFlags
            -> GS.Sym
            -> Channels  -- i/o/ctl channel
            -> AComp a ()
            -> Automaton e Int -- what to do next (continuation)
            -> IO (Automaton e Int)
mkAutomaton dfs sym chans comp k = {-ensureM auto_closed $-} go (acomp_comp comp)
  where
    loc = acomp_loc comp
    go (ATake1 t) =
      let inp = [(1,in_chan chans)]
          outp = map (1,) $ maybeToList (ctrl_chan chans)
          atom = maybe (discardAtom (1,t)) (\_ -> idAtom t) (ctrl_chan chans)
          nkind = Action [WiredAtom inp outp atom] (auto_start k)
      in return $ insert_prepend nkind k

    go (ATakeN t n) = 
       let inp  = [(n,in_chan chans)]
           outp = map (1,) $ maybeToList (ctrl_chan chans)
           outty = TArray (Literal n) t 
           atom = maybe (discardAtom (n,t)) (\_ -> castAtom (n,t) (1,outty)) (ctrl_chan chans)
           nkind = Action [WiredAtom inp outp atom] (auto_start k)
       in return $ insert_prepend nkind k

    go (AEmit1 x) =
      let inp = [(1, x)]
          outp = [(1, out_chan chans)]
          atom = idAtom (nameTyp x)
          nkind = Action [WiredAtom inp outp atom] (auto_start k)
      in return $ insert_prepend nkind k

    go (AEmitN t n x) =
      let inp = [(1, x)]
          outp = [(n, out_chan chans)]
          atom = castAtom (1, nameTyp x) (n,t)
          nkind = Action [WiredAtom inp outp atom] (auto_start k)
      in return $ insert_prepend nkind k

    go (ACast s (n1,t1) (n2,t2)) =
      let inp  = [(n1, in_chan chans)]
          outp = [(n2, out_chan chans)]
          atom = castAtom (n1,t1) (n2,t2)
          nkind = Action [WiredAtom inp outp atom] (auto_start k)
      in return $ insert_prepend nkind k

 
{- 
    go (MapOnce f closure) =
      let args = in_chan chans : closure
          expr = MkExp (ExpApp f args) noLoc ()
          watom = expToWiredAtom expr (Just $ out_chan chans)
          nkind = Action [watom] (auto_start k)
      in return $ insert_prepend nkind k
-}

    go (AReturn e) =
      let watom = expToWiredAtom e (ctrl_chan chans)
          nkind = Action [watom] (auto_start k)
      in return $ insert_prepend nkind k


    go (ABind mbx c1 c2) = do
      a2 <- mkAutomaton dfs sym chans c2 k
      mkAutomaton dfs sym (chans { ctrl_chan = mbx }) c1 a2

    go (APar _ c1 t c2) = do
      transfer_ch <- freshName sym "transfer" loc t Mut
      let k1 = mkDoneAutomaton (in_chan chans) transfer_ch
      let k2 = mkDoneAutomaton transfer_ch (out_chan chans)
      a1 <- mkAutomaton dfs sym (chans {out_chan = transfer_ch}) c1 k1
      a2 <- mkAutomaton dfs sym (chans {in_chan = transfer_ch}) c2 k2
      return $ zipAutomata a1 a2 k

    go (ABranch x c1 c2) = do
      a1 <- mkAutomaton dfs sym chans c1 k
      a2 <- mkAutomaton dfs sym chans c2 k
      let nkind = AutomataModel.Branch x (auto_start a1) (auto_start a2) False
      return $ insert_prepend nkind k

    go (ARepeatN n c) = applyN n (mkAutomaton dfs sym chans c) k
      where applyN 0 f x = return x
            applyN n f x = do
              y <- applyN (n-1) f x
              f y

    go (ARepeat c) =
      case nodeKindOfId (auto_start k) k of
        Done -> do
          a <- mkAutomaton dfs sym  chans c k
          let nid = auto_start k
          let node = fromJust $ Map.lookup (auto_start a) (auto_graph a) -- Loop (auto_start a)
          let nmap = Map.insert nid node $ Map.delete (auto_start a) (auto_graph a)
          return $ map_auto_ids (\id -> if id == (auto_start a) then nid else id) $ a { auto_start = nid, auto_graph = nmap }
        _ -> fail "Repeat should not have a continuation!"

    go (AWhile x c) = do
      let k' = insert_prepend Done k
      let nid = auto_start k'
      a <- mkAutomaton dfs sym chans c k'
      let nkind = AutomataModel.Branch x (auto_start a) (auto_start k) True
      return $ a { auto_start = nid, auto_graph = Map.insert nid (Node nid nkind) (auto_graph a)}

    go (AUntil x c) = do
      let k' = insert_prepend Done k
      let nid = auto_start k'
      a <- mkAutomaton dfs sym chans c k'
      let nkind = AutomataModel.Branch x (auto_start a) (auto_start k) True
      return $ a { auto_graph = Map.insert nid (Node nid nkind) (auto_graph a)}





---- Zipping Automata
-- remaining resources in pipe ("balance"), state of left automaton, state of right automaton
type ProdNid = (Int, (Int,Int), (Int,Int))

-- Precondition: a1 and a2 should satisfy (auto_outchan a1) == (auto_inchan a2)
-- a1 and a2 MUST NOT contain explicit loop nodes (but may contain loops)!!
zipAutomata :: forall e. Atom e => Automaton e Int -> Automaton e Int -> Automaton e Int -> Automaton e Int
zipAutomata a1 a2 k = concat_auto prod_a k
  where
    prod_a = (\a -> assert (auto_closed a) a) $
             assert (auto_closed a1) $
             assert (auto_closed a2) $
             Automaton prod_nmap (auto_inchan a1) (auto_outchan a2) (0,s1,s2)
    s1 = (auto_start a1, 0)
    s2 = (auto_start a2, 0)
    prod_nmap = zipNodes 0 s1 s2 Map.empty
    trans_ch = assert (auto_outchan a1 == auto_inchan a2) $ auto_outchan a1


    -- this allows us to address nodes in the input automata using (base_id,offset) pairs
    lookup :: (Int,Int) -> Automaton e Int -> Node e (Int,Int)
    lookup nid@(baseId,offset) a =
      case fromJust $ Map.lookup baseId (auto_graph a) of
        Node _ (Action watoms next) ->
          assert (offset < length watoms) $
          Node nid $ Action (drop offset watoms) (next,0)
        node@(Node _ _) ->
          assert (offset == 0) $ map_node_ids (\id -> (id,0)) node


    zipNodes :: Int -> (Int,Int) -> (Int,Int) -> NodeMap e ProdNid -> NodeMap e ProdNid
    zipNodes balance nid1 nid2 prod_nmap =
      case Map.lookup (balance,nid1,nid2) prod_nmap of
        Nothing -> zipNodes' balance (lookup nid1 a1) (lookup nid2 a2) prod_nmap
        Just _ -> prod_nmap -- We have already seen this product location. We're done!

    zipNodes' :: Int -> Node e (Int,Int) -> Node e (Int,Int) -> NodeMap e ProdNid -> NodeMap e ProdNid
    zipNodes' balance (Node id1 Done) (Node id2 _) prod_nmap =
      let prod_nid = (balance,id1,id2)
      in Map.insert prod_nid (Node prod_nid Done) prod_nmap

    zipNodes' balance (Node id1 _) (Node id2 Done) prod_nmap =
      let prod_nid = (balance,id1,id2)
      in Map.insert prod_nid (Node prod_nid Done) prod_nmap

    -- We don't handle eplicit loops since they complicate the algorithm.
    -- The problem is that loop nodes in one of the source automata do NOT
    -- give rise to nodes in the product automaton. As a result,
    -- the algorithm will produce spurious product node ids.
    zipNodes' _ (Node _ (Loop _)) (Node {}) _ =
      assert False undefined
    zipNodes' _ (Node {}) (Node _ (Loop _)) _ =
      assert False undefined

    zipNodes' balance (Node id1 (AutomataModel.Branch x l r w)) (Node id2 _) prod_nmap =
      let prod_nid = (balance,id1,id2)
          prod_nkind = AutomataModel.Branch x (balance,l,id2) (balance,r,id2) w
          prod_node = Node prod_nid prod_nkind
      in zipNodes balance r id2 $ zipNodes balance l id2 $ Map.insert prod_nid prod_node prod_nmap

    zipNodes' balance (Node id1 _) (Node id2 (AutomataModel.Branch x l r w)) prod_nmap =
      let prod_nid = (balance,id1,id2)
          prod_nkind = AutomataModel.Branch x (balance,id1,l) (balance,id1,r) w
          prod_node = Node prod_nid prod_nkind
      in zipNodes balance id1 r $ zipNodes balance id1 l $ Map.insert prod_nid prod_node prod_nmap

    zipNodes' balance n1@(Node id1 (Action _ _)) n2@(Node id2 (Action _ _)) prod_nmap =
      let prod_nid = (balance,id1,id2)
          (watoms, balance', next1, next2) = zipActions balance n1 n2
          prod_nkind = Action watoms (balance',next1,next2)
          prod_node = Node prod_nid prod_nkind
      in zipNodes balance' next1 next2 $ Map.insert prod_nid prod_node prod_nmap

    zipActions :: Int -> Node atom (Int,Int) -> Node atom (Int,Int) -> ([WiredAtom atom], Int, (Int,Int), (Int,Int))
    zipActions balance (Node (base1,offset1) (Action watoms1 next1)) (Node (base2,offset2) (Action watoms2 next2))
      = tickRight [] balance watoms1 watoms2 offset1 offset2 
      where
        -- INVARIANT: the balance must always remain >= 0

        tickRight acc balance [] [] offset1 offset2 = (List.reverse acc, balance, next1, next2)
        tickRight acc balance _ [] offset1 offset2 = (List.reverse acc, balance, (base1,offset1), next2)
        tickRight acc balance watoms1 watoms2@(wa:watoms2') offset1 offset2
          | let cost = consumption wa,
            cost <= balance            = tickRight (wa:acc) (balance-cost) watoms1 watoms2' offset1 (offset2+1)
          | otherwise                  = tickLeft acc balance watoms1 watoms2 offset1 offset2

        tickLeft acc balance [] [] offset1 offset2 = (List.reverse acc, balance, next1, next2)
        tickLeft acc balance [] _ offset1 offset2 = (List.reverse acc, balance, next1, (base2,offset2))
        tickLeft acc balance (wa:watoms1') watoms2 offset1 offset2 =
          tickRight (wa:acc) (balance + production wa) watoms1' watoms2 (offset1+1) offset2

        consumption wired_atom = sum $ map fst $ filter ((== trans_ch) . snd) (wires_in wired_atom)
        production wired_atom = sum $ map fst $ filter ((== trans_ch) . snd) (wires_out wired_atom)
    zipActions _ _ _ = assert False undefined





-- Monad for marking automata nodes; useful for DFS/BFS

-- We maintain two sets: active, and done
-- Invariant: every node starts as inactive and not done,
-- is eventially marked active, and finally marked done.
-- `active` and `done` are disjoint at all times
type MarkingM nid = State (Set nid,Set nid)

pushActive :: Ord nid => nid -> MarkingM nid a -> MarkingM nid a
pushActive nid m = do
  modify (\(active,done) -> (Set.insert nid active, done))
  m

inNewFrame :: Ord nid => MarkingM nid a -> MarkingM nid a
inNewFrame m = do 
  modify (\(active,done) -> (Set.empty, Set.union active done))
  m

isActive :: Ord nid => nid -> MarkingM nid Bool
isActive nid = do 
  (active,_) <- get 
  return $ Set.member nid active

isDone :: Ord nid => nid -> MarkingM nid Bool
isDone nid = do 
  (_,done) <- get 
  return $ Set.member nid done


-- Fuses actions sequences in automata. This brings automata into a from that
-- is convenient for printing and further processing.
fuseActions :: forall atom nid. Ord nid => Automaton atom nid -> Automaton atom nid
fuseActions auto = auto { auto_graph = fused_graph }
  where
    fused_graph = fst $ runState (doAll [auto_start auto] (auto_graph auto)) (Set.empty, Set.empty)

    doAll :: [nid] -> NodeMap atom nid -> MarkingM nid (NodeMap atom nid)
    doAll work_list nmap =
      case work_list of
        [] -> return nmap
        nid:wl -> do
          (wl',nmap') <- markAndFuse nid nmap
          inNewFrame (doAll (wl'++wl) nmap')


   -- Invariant: if isDone nid then all
   -- its successors either satisfy isDone or are in the worklist, and the node is
   --  (a) a decision node (i.e. not an action node), or
    -- (b) an action node with its next node being a decision node

    markAndFuse :: nid -> NodeMap atom nid -> MarkingM nid ([nid], NodeMap atom nid)
    markAndFuse nid nmap = do
      done <- isDone nid
      if done 
        then return ([],nmap)
        else pushActive nid $ fuse (fromJust $ assert (Map.member nid nmap) $ Map.lookup nid nmap) nmap


    -- precondition: input node is marked active
    fuse :: Node atom nid -> NodeMap atom nid -> MarkingM nid ([nid], NodeMap atom nid)
    fuse (Node _ Done) nmap = return ([],nmap)
    fuse (Node _ (Loop b)) nmap = return ([b],nmap)
    fuse (Node _ (AutomataModel.Branch _ b1 b2 _)) nmap = return ([b1,b2],nmap)

    fuse (Node nid nk@(Action atoms next)) nmap = do
        active <- isActive next
        -- don't fuse back-edges (including self-loops)!
        if active then return ([],nmap) else do
          -- fuse sucessor node(s) first, ...
          (wl,nmap) <- markAndFuse next nmap
          -- ... then perform merger if possible
          return $ case fromJust $ assert (Map.member next nmap) $ Map.lookup next nmap of
            Node _ (Action atoms' next') ->
              let node = Node nid (Action (atoms++atoms') next')
              in (wl, Map.insert nid node nmap)
            Node _ _ -> (wl,nmap)


deleteDeadNodes :: Ord nid => Automaton e nid -> Automaton e nid
deleteDeadNodes auto = auto { auto_graph = insertRecursively Map.empty (auto_start auto)}
  where
    insertRecursively nmap nid
      | Map.member nid nmap = nmap
      | otherwise = 
          let node = fromJust $ Map.lookup nid (auto_graph auto)
          in List.foldl insertRecursively (Map.insert nid node nmap) (sucs node)


markSelfLoops :: Automaton e Int -> Automaton e Int
markSelfLoops a = a { auto_graph = go (auto_graph a)}
  where go nmap = Map.fold markNode nmap nmap
        markNode (Node nid nk@(Action watoms next)) nmap 
          = if nid /= next then nmap else
              let nid' = nextNid a
              in Map.insert nid (Node nid (Loop nid')) $ Map.insert nid' (Node nid' nk) $ nmap
        markNode _ nmap = nmap


-- Automata to DOT files

dotOfAuto :: (Atom e, Show nid) => Automaton e nid -> String
dotOfAuto a = prefix ++ List.intercalate ";\n" (nodes ++ edges) ++ postfix
  where
    prefix = "digraph ziria_automaton {\n"
    postfix = ";\n}"
    nodes = ("node [shape = point]":start)++ ("node [shape = doublecircle]":final) ++ ("node [shape = box]":normal)
    start = ["start [label=\"\"]"]
    (finalN,normalN) = List.partition (\(Node _ nk) -> case nk of { Done -> True; _ -> False }) $ Map.elems (auto_graph a)
    final = List.map (\(Node nid _) -> show nid ++ "[label=\"\"]") finalN
    normal = List.map showNode normalN
    edges = ("start -> " ++ show (auto_start a)) : (List.concat $ List.map edges_of_node normalN)
    edges_of_node node = [edge (node_id node) suc | suc <- sucs node]
    edge nid1 nid2 = show nid1 ++ " -> " ++ show nid2

    showNode (Node nid nk) = "  " ++ show nid ++ "[label=\"" ++ showNk nk ++ "\"]"

    showNk (Action watoms _) = List.intercalate ";\\n" $ List.map show watoms
    showNk (AutomataModel.Branch x _ _ True) = "WHILE<" ++ show x ++ ">"
    showNk (AutomataModel.Branch x _ _ False) = "IF<" ++ show x ++ ">"
    showNk Done = "DONE"
    showNk (Loop _) = "LOOP"


{-------------------- Top-level pipeline ---------------------------}

automatonPipeline :: Atom e => DynFlags -> GS.Sym -> Ty -> Ty -> AComp () () -> IO (Automaton e Int)
automatonPipeline dfs sym inty outty acomp = do 
 inch  <- freshName sym "src"  (acomp_loc acomp) inty Imm
 outch <- freshName sym "snk" (acomp_loc acomp) outty Mut
 let channels = Channels { in_chan = inch, out_chan = outch, ctrl_chan = Nothing }
 let k = mkDoneAutomaton inch outch
 a <- mkAutomaton dfs sym channels acomp k
<<<<<<< HEAD
 let a' = normalize_auto_ids 0 $ markSelfLoops $ deleteDeadNodes $ fuseActions a
 return a'
=======

 putStrLn ">>>>>>>>>> Done creating automaton!" 
 putStrLn (dotOfAuto a) 

 putStrLn ">>>>>>>>>>> fuseActions" 
 let a_f = fuseActions a
 putStrLn (dotOfAuto a_f) 
 putStrLn "<<<<<<<<<<< fuseActions"

 putStrLn ">>>>>>>>>>> deleteDeadNodes" 
 let a_d = deleteDeadNodes a_f 
 putStrLn (dotOfAuto a_d) 
 putStrLn "<<<<<<<<<<< deleteDeadNodes"

 putStrLn ">>>>>>>>>>> normalize_auto_ids" 
 let a_n = normalize_auto_ids 0 a_d
 putStrLn (dotOfAuto a_n) 
 putStrLn "<<<<<<<<<<< normalize_auto_ids"

 return a_n
>>>>>>> 4b4ae8e2


<|MERGE_RESOLUTION|>--- conflicted
+++ resolved
@@ -100,13 +100,13 @@
 
   idAtom      :: Ty -> a
   idAtom t = castAtom (1,t) (1,t)
- 
-
--- 
--- TakeN t N  ~~~>    
+
+
+--
+-- TakeN t N  ~~~>
 --       castAtom (t,N) (arr[N] t, 1)
--- 
--- Emits x    ~~~>    
+--
+-- Emits x    ~~~>
 --       castAtom (arr[N] t,1) (t,N)
 --
 --   n1 = k*n2
@@ -115,7 +115,7 @@
 --  ~~~> castAtom  (arr[n1] t, k) (arr[n2] t, 1)
 --
 --
--- 
+--
 
 
 
@@ -235,10 +235,10 @@
           nkind = Action [WiredAtom inp outp atom] (auto_start k)
       in return $ insert_prepend nkind k
 
-    go (ATakeN t n) = 
+    go (ATakeN t n) =
        let inp  = [(n,in_chan chans)]
            outp = map (1,) $ maybeToList (ctrl_chan chans)
-           outty = TArray (Literal n) t 
+           outty = TArray (Literal n) t
            atom = maybe (discardAtom (n,t)) (\_ -> castAtom (n,t) (1,outty)) (ctrl_chan chans)
            nkind = Action [WiredAtom inp outp atom] (auto_start k)
        in return $ insert_prepend nkind k
@@ -264,8 +264,8 @@
           nkind = Action [WiredAtom inp outp atom] (auto_start k)
       in return $ insert_prepend nkind k
 
- 
-{- 
+
+{-
     go (MapOnce f closure) =
       let args = in_chan chans : closure
           expr = MkExp (ExpApp f args) noLoc ()
@@ -407,7 +407,7 @@
 
     zipActions :: Int -> Node atom (Int,Int) -> Node atom (Int,Int) -> ([WiredAtom atom], Int, (Int,Int), (Int,Int))
     zipActions balance (Node (base1,offset1) (Action watoms1 next1)) (Node (base2,offset2) (Action watoms2 next2))
-      = tickRight [] balance watoms1 watoms2 offset1 offset2 
+      = tickRight [] balance watoms1 watoms2 offset1 offset2
       where
         -- INVARIANT: the balance must always remain >= 0
 
@@ -445,18 +445,18 @@
   m
 
 inNewFrame :: Ord nid => MarkingM nid a -> MarkingM nid a
-inNewFrame m = do 
+inNewFrame m = do
   modify (\(active,done) -> (Set.empty, Set.union active done))
   m
 
 isActive :: Ord nid => nid -> MarkingM nid Bool
-isActive nid = do 
-  (active,_) <- get 
+isActive nid = do
+  (active,_) <- get
   return $ Set.member nid active
 
 isDone :: Ord nid => nid -> MarkingM nid Bool
-isDone nid = do 
-  (_,done) <- get 
+isDone nid = do
+  (_,done) <- get
   return $ Set.member nid done
 
 
@@ -484,7 +484,7 @@
     markAndFuse :: nid -> NodeMap atom nid -> MarkingM nid ([nid], NodeMap atom nid)
     markAndFuse nid nmap = do
       done <- isDone nid
-      if done 
+      if done
         then return ([],nmap)
         else pushActive nid $ fuse (fromJust $ assert (Map.member nid nmap) $ Map.lookup nid nmap) nmap
 
@@ -514,7 +514,7 @@
   where
     insertRecursively nmap nid
       | Map.member nid nmap = nmap
-      | otherwise = 
+      | otherwise =
           let node = fromJust $ Map.lookup nid (auto_graph auto)
           in List.foldl insertRecursively (Map.insert nid node nmap) (sucs node)
 
@@ -522,7 +522,7 @@
 markSelfLoops :: Automaton e Int -> Automaton e Int
 markSelfLoops a = a { auto_graph = go (auto_graph a)}
   where go nmap = Map.fold markNode nmap nmap
-        markNode (Node nid nk@(Action watoms next)) nmap 
+        markNode (Node nid nk@(Action watoms next)) nmap
           = if nid /= next then nmap else
               let nid' = nextNid a
               in Map.insert nid (Node nid (Loop nid')) $ Map.insert nid' (Node nid' nk) $ nmap
@@ -557,36 +557,37 @@
 {-------------------- Top-level pipeline ---------------------------}
 
 automatonPipeline :: Atom e => DynFlags -> GS.Sym -> Ty -> Ty -> AComp () () -> IO (Automaton e Int)
-automatonPipeline dfs sym inty outty acomp = do 
- inch  <- freshName sym "src"  (acomp_loc acomp) inty Imm
- outch <- freshName sym "snk" (acomp_loc acomp) outty Mut
- let channels = Channels { in_chan = inch, out_chan = outch, ctrl_chan = Nothing }
- let k = mkDoneAutomaton inch outch
- a <- mkAutomaton dfs sym channels acomp k
-<<<<<<< HEAD
- let a' = normalize_auto_ids 0 $ markSelfLoops $ deleteDeadNodes $ fuseActions a
- return a'
-=======
-
- putStrLn ">>>>>>>>>> Done creating automaton!" 
- putStrLn (dotOfAuto a) 
-
- putStrLn ">>>>>>>>>>> fuseActions" 
- let a_f = fuseActions a
- putStrLn (dotOfAuto a_f) 
- putStrLn "<<<<<<<<<<< fuseActions"
-
- putStrLn ">>>>>>>>>>> deleteDeadNodes" 
- let a_d = deleteDeadNodes a_f 
- putStrLn (dotOfAuto a_d) 
- putStrLn "<<<<<<<<<<< deleteDeadNodes"
-
- putStrLn ">>>>>>>>>>> normalize_auto_ids" 
- let a_n = normalize_auto_ids 0 a_d
- putStrLn (dotOfAuto a_n) 
- putStrLn "<<<<<<<<<<< normalize_auto_ids"
-
- return a_n
->>>>>>> 4b4ae8e2
-
-
+automatonPipeline dfs sym inty outty acomp = do
+  inch  <- freshName sym "src"  (acomp_loc acomp) inty Imm
+  outch <- freshName sym "snk" (acomp_loc acomp) outty Mut
+  let channels = Channels { in_chan = inch, out_chan = outch, ctrl_chan = Nothing }
+  let k = mkDoneAutomaton inch outch
+
+  putStrLn ">>>>>>>>>> mkAutomaton"
+  a <- mkAutomaton dfs sym channels acomp k
+  putStrLn "<<<<<<<<<<< mkAutomaton"
+  putStrLn (dotOfAuto a)
+
+  putStrLn ">>>>>>>>>>> fuseActions"
+  let a_f = fuseActions a
+  putStrLn (dotOfAuto a_f)
+  putStrLn "<<<<<<<<<<< fuseActions"
+
+  putStrLn ">>>>>>>>>>> deleteDeadNodes"
+  let a_d = deleteDeadNodes a_f
+  putStrLn (dotOfAuto a_d)
+  putStrLn "<<<<<<<<<<< deleteDeadNodes"
+
+  putStrLn ">>>>>>>>>>> markSelfLoops"
+  let a_l = markSelfLoops a_d
+  putStrLn (dotOfAuto a_l)
+  putStrLn "<<<<<<<<<<< markSelfLoops"
+
+  putStrLn ">>>>>>>>>>> normalize_auto_ids"
+  let a_n = normalize_auto_ids 0 a_l
+  putStrLn (dotOfAuto a_n)
+  putStrLn "<<<<<<<<<<< normalize_auto_ids"
+
+  return a_n
+
+
