{-
   Copyright (c) Microsoft Corporation
   All rights reserved.

   Licensed under the Apache License, Version 2.0 (the ""License""); you
   may not use this file except in compliance with the License. You may
   obtain a copy of the License at

   http://www.apache.org/licenses/LICENSE-2.0

   THIS CODE IS PROVIDED ON AN *AS IS* BASIS, WITHOUT WARRANTIES OR
   CONDITIONS OF ANY KIND, EITHER EXPRESS OR IMPLIED, INCLUDING WITHOUT
   LIMITATION ANY IMPLIED WARRANTIES OR CONDITIONS OF TITLE, FITNESS FOR
   A PARTICULAR PURPOSE, MERCHANTABLITY OR NON-INFRINGEMENT.

   See the Apache Version 2.0 License for specific language governing
   permissions and limitations under the License.
-}
{-# LANGUAGE  QuasiQuotes, GADTs, ScopedTypeVariables #-}
{-# OPTIONS_GHC -fwarn-unused-binds -Werror #-}

module CgExpr
  ( codeGenExp
  , codeGenArrRead
  , codeGenArrWrite

  , codeGenParams
  , codeGenParamsByRef

  , codeGenGlobalDeclsOnlyAlg
  , codeGenGlobalInitsOnly
  ) where

import Opts
import AstExpr
import AstUnlabelled 
import AstComp
import PpExpr
import PpComp
import qualified GenSym as GS
import CgHeader
import CgRuntime
import CgMonad
import CgTypes
import CgLUT

import CtExpr 

import Text.Parsec.Pos ( SourcePos )


import Control.Applicative
import Control.Monad (when)
import Control.Monad.IO.Class (liftIO)
import Data.Bits
import Data.List (elemIndex, foldl', isPrefixOf )
import qualified Data.Loc
import qualified Data.Symbol
import qualified Language.C.Syntax as C
import Language.C.Quote.C
import Language.C.Quote.Base (ToConst(..))
import qualified Language.C.Pretty as P
import Numeric (showHex)
import qualified Data.Map as M
import Text.PrettyPrint.Mainland
import Data.Maybe

-- TODO: reimport this when permutations are fixed, or maybe we can
-- express the optimized permutation primitive in Blink.
-- import CgPerm

cgBoundsCheck :: DynFlags
              -> Maybe SourcePos -> Ty -> C.Exp -> LengthInfo -> Cg ()
cgBoundsCheck dflags loc arrty cbase linfo
   | isDynFlagSet dflags BoundsCheck
   , TArray numexpr _ <- arrty
   = do { is_disabled <- isDisabledBC
        ; if is_disabled then return ()
          else let leninfo = case linfo of
                     LISingleton -> 0
                     LILength n  -> (n-1)
                   spos = getLnNumInStr loc
               in
               do { cnumexpr
                        <- case numexpr of
                             Literal m -> return [cexp| $int:m |]
                             NVar nm -> return [cexp| $id:nm|] -- DV: used to be lookupVarEnv nm
                  ; appendStmt $
                    [cstm|bounds_check($cnumexpr, $cbase + $int:(leninfo),$string:spos);|]
                  }
        }
   | otherwise = return ()


cgUnOp :: UnOp
       -> C.Exp -- Inner expression (already compiled)
       -> Ty    -- Type of ce
       -> Ty    -- Type of (Unop op ce)
       -> Cg C.Exp
cgUnOp Neg     ce _ _  = return [cexp|-$ce|]
cgUnOp Not     ce _ _  = return [cexp|!$ce|]
cgUnOp BwNeg   ce te _ -- NB: BwNeg is polymorphic
  | te == TBit = return [cexp|((~$ce))&1|]
  | otherwise  = return [cexp|(~$ce)|]

cgUnOp ALength ce (TArray (Literal l) _t) _ = return [cexp|$int:l|]
cgUnOp ALength ce (TArray (NVar c) _t)  _   = return [cexp|$id:c|]
cgUnOp ALength ce _ _ = fail "codeGenExp: Cannot apply length on non-array!"
cgUnOp NatExp _ _ _   = fail "codeGenExp: NatExp not supported yet."

cgUnOp (Cast target_ty) ce src_ty _target_ty
  | target_ty /= _target_ty
  = fail "codeGenExp: catastrophic bug, type of castee different than cast target type!"
  | otherwise
  = case (target_ty, src_ty) of
      (TBit, TInt _)     -> return [cexp|$ce & 1|]
      (TInt _, TBit)     -> return ce
      (TDouble, TInt _)  -> return [cexp|(double) $ce|]
      (TInt bw, TDouble) -> return [cexp|($ty:(namedCType (cgTIntName bw))) $ce |]
      (TInt bw, TInt _)  -> return [cexp|($ty:(namedCType (cgTIntName bw))) $ce |]

      -- For complex we must emit a proper function, see _csrc/numerics.h
      (TStruct tn _flds, TStruct sn _flds')
         | isComplexTy target_ty && isComplexTy src_ty
         , let castfun = sn ++ "_to_" ++ tn
         -> return [cexp|$id:castfun($ce)|]
      (_,_) -> fail "codeGenExp: catastrophic bug, invalid cast passed through type checker?"


cgBinOp :: BinOp
        -> C.Exp -> Ty   -- ce1 and its type
        -> C.Exp -> Ty   -- ce2 and its type
        -> Ty            -- type of (BinOp op ce1 ce2)
        -> Cg C.Exp
cgBinOp op ce1 t@(TStruct cn _flds) ce2 _ _
  | isComplexTy t
  , let fplus  = cn ++ "_plus"
        fminus = cn ++ "_minus"
        fmult  = cn ++ "_mult"
        fdiv   = cn ++ "_div"
  = case op of
      Add  -> return [cexp|$id:fplus($ce1,$ce2) |]
      Sub  -> return [cexp|$id:fminus($ce1,$ce2)|]
      Mult -> return [cexp|$id:fmult($ce1,$ce2) |]
      Div  -> return [cexp|$id:fdiv($ce1,$ce2)  |]
      _    -> fail "CodeGen error, Operation unsupported on complex numbers."

cgBinOp op ce1 _ ce2 _ _ =
    case op of
        Add   -> return [cexp|$ce1 + $ce2|]
        Sub   -> return [cexp|$ce1 - $ce2|]
        Mult  -> return [cexp|$ce1 * $ce2|]
        Div   -> return [cexp|$ce1 / $ce2|]
        Rem   -> return [cexp|$ce1 % $ce2|]
        Expon -> return [cexp|pow($ce1, $ce2)|]

        ShL   -> return [cexp|($ce1 << $ce2)|]
        ShR   -> return [cexp|($ce1 >> $ce2)|]
        BwAnd -> return [cexp|($ce1 & $ce2)|]
        BwOr  -> return [cexp|($ce1 | $ce2)|]
        BwXor -> return [cexp|($ce1 ^ $ce2)|]

        Eq    -> return [cexp|$ce1 == $ce2|]
        Neq   -> return [cexp|$ce1 != $ce2|]
        Lt    -> return [cexp|$ce1 < $ce2|]
        Gt    -> return [cexp|$ce1 > $ce2|]
        Leq   -> return [cexp|$ce1 <= $ce2|]
        Geq   -> return [cexp|$ce1 >= $ce2|]
        And   -> return [cexp|$ce1 && $ce2|]
        Or    -> return [cexp|$ce1 || $ce2|]

codeGenExp :: DynFlags
           -> Exp
           -> Cg C.Exp
codeGenExp dflags e0 = go (ctExp e0) (unExp e0)
  where
    go :: Ty -> Exp0 -> Cg C.Exp
    go t (EVal _ v) = codeGenVal v

    go t (EValArr _ v) = do
        newName <- genSym ("__local_arr_" ++ getLnNumInStr (expLoc e0))
        -- To avoid stacks being pushed and popped
        -- we make these guys global ...
        -- Used to be:
        -- appendDecl =<< codeGenArrVal newName (ctExp e0) v
        appendTopDecl =<< codeGenArrVal newName (ctExp e0) v
        return [cexp| $id:newName |]

    go t (EVar x)
      = lookupVarEnv x 

    go t (EUnOp op e) = do
        ce <- codeGenExp dflags e
        cgUnOp op ce (ctExp e) (ctExp e0)

    go t (EBinOp op e1 e2) = do
        ce1 <- codeGenExp dflags e1
        ce2 <- codeGenExp dflags e2
        cgBinOp op ce1 (ctExp e1) ce2 (ctExp e2) (ctExp e0)

    go t (EAssign e1 e2) = do
        ce1 <- codeGenExp dflags e1
        ce2 <- codeGenExp dflags e2
        assignByVal (ctExp e1) (ctExp e2) ce1 ce2
        return [cexp|UNIT|]

    go t (EArrRead e1 e2 r) = do
        ce1 <- codeGenExp dflags e1
        ce2 <- codeGenExp dflags e2
        cgBoundsCheck dflags (expLoc e0) (ctExp e1) ce2 r
        codeGenArrRead dflags (ctExp e1) ce1 ce2 r

    go t (EArrWrite e1 e2 l e3) = do
        ce1 <- codeGenExp dflags e1
        ce2 <- codeGenExp dflags e2
        ce3 <- codeGenExp dflags e3
        cgBoundsCheck dflags (expLoc e0) (ctExp e1) ce2 l
        codeGenArrWrite dflags (ctExp e1) ce1 ce2 l ce3
        return [cexp|UNIT|]

    go t (EWhile econd ebody) = do
        (init_decls,init_stms,cecond) <- inNewBlock (codeGenExp dflags econd)
        (body_decls,body_stms,cebody) <- inNewBlock (codeGenExp dflags ebody)

        -- cebody may be side-effecting; must eval. each iter.
        freshSym <- genSym "__while"
        -- Invariant: info ebody == ()
        appendDecl  [cdecl|$ty:(codeGenTyAlg $ ctExp ebody) $id:freshSym;|]
        appendDecls init_decls
        appendDecls body_decls
        appendStmts init_stms

        appendStmt [cstm|while ($cecond) {
                           $stms:body_stms
                           $stms:init_stms
                           $id:freshSym = $cebody;
                    }|]
        return [cexp|UNIT|]


    go t (EFor _ui k estart elen ebody) = do

        k_new <- freshName (name k) (ctExp estart)

        (init_decls, init_stms, (ceStart, ceLen)) <- inNewBlock $ do
            ceStart <- codeGenExp dflags estart
            ceLen   <- codeGenExp dflags elen
            return (ceStart, ceLen)

        (body_decls, body_stms, cebody) <- inNewBlock $
            extendVarEnv [(k, [cexp|$id:(name k_new)|])] $
            codeGenExp dflags ebody

        -- cebody may be side-effecting; must eval. each iter.
        freshSym <- genSym "__for"
        -- Invariant: info ebody == ()
        appendDecl  [cdecl|$ty:(codeGenTyAlg $ ctExp ebody) $id:freshSym;|]
        appendDecls init_decls
        appendDecls body_decls
        appendStmts init_stms
        appendStmt [cstm|for ($ty:(codeGenTy (ctExp estart)) $id:(name k_new) = $ceStart; $id:(name k_new) < ($ceStart + $ceLen); $id:(name k_new)++) {
                           $stms:init_stms
                           $stms:body_stms
                           $id:freshSym = $cebody;
                         }|]
        return [cexp|UNIT|]

    -- type(earr) must be "TArray ?n ?t" after typechecking
    go t (EIter k v earr ebody) = do
       
        let TArray _ ta = ctExp earr
        
        k_new <- freshName (name k) tint
        v_new <- freshName (name v) ta

        (init_decls, init_stms, cearr) <-
            inNewBlock $
            extendVarEnv [ (k, [cexp|$id:(name k_new)|])
                         , (v, [cexp|$id:(name v_new)|])
                         ] $
            codeGenExp dflags earr

        (body_decls, body_stms, cebody) <-
            inNewBlock $
            extendVarEnv [ (k, [cexp|$id:(name k_new)|])
                         , (v, [cexp|$id:(name v_new)|])
                         ] $
            codeGenExp dflags ebody

        -- cebody may be side-effecting; must eval. each iter.
        freshSym <- freshVar "__iter"
        -- Invariant: ctExp ebody == ()
        appendDecl [cdecl|$ty:(codeGenTyAlg $ ctExp ebody) $id:freshSym;|]
        appendDecls init_decls
        appendDecls body_decls

        appendStmts init_stms

        cupperBound <- case ctExp earr of
                         TArray (Literal arrSz) _ -> return [cexp|$int:arrSz|]
                         TArray (NVar nlen) _     -> return [cexp|$id:nlen|]
                         _                        -> fail "Iterate has to be over an array!"

        appendStmt [cstm|for (int $id:(name k_new) = 0; $id:(name k_new) < $cupperBound; $id:(name k_new)++) {
                           $ty:(codeGenTyAlg ta) $id:(name v_new);
                           $stms:body_stms
                           $id:freshSym = $cebody;
                         }|]

        return [cexp|UNIT|]

    go t (ELet x _fi e1 e2) = do
        x_name <- genSym $ name x ++ getLnNumInStr (expLoc e0)
        let ty1 = ctExp e1
        d <- case unExp e1 of
               EValArr {} ->
                 return [cdecl|$ty:(codeGenArrTyPtrAlg ty1) $id:(x_name);|]
               _ -> codeGenDeclGroup x_name (ctExp e1)
        appendDecl d

        ce1 <- codeGenExp dflags e1

        extendVarEnv [(x,[cexp|$id:x_name|])] $
          do { case unExp e1 of
                 EValArr {}
                     -> appendStmt [cstm|$id:x_name = $ce1;|]
                 _ -> do { cx <- go (ctExp e1) (EVar x)
                         ; assignByVal (ctExp e1) (ctExp e1) cx ce1 }
            ; codeGenExp dflags e2
            }

    -- TODO: Is it right that we ignore _ty1 here?
    go t (ELetRef x (Just e1) e2) = do
        x_name <- freshVar $ name x ++ getLnNumInStr (expLoc e0)

        let t1 = ctExp e1 

        codeGenDeclGroup x_name t1 >>= appendDecl

        ce1 <- codeGenExp dflags e1

        extendVarEnv [(x, [cexp|$id:x_name|])] $ do
          cx <- go t1 (EVar x)
          assignByVal t1 t1 cx ce1
          codeGenExp dflags e2

    go t (ELetRef x Nothing e2) = do
        x_name <- freshVar $ name x ++ getLnNumInStr (expLoc e0)

        codeGenDeclGroup x_name (nameTyp x) >>= appendDecl

        extendVarEnv [(x,[cexp|$id:x_name|])] $
          codeGenExp dflags e2

    go t (ESeq e1 e2) = do
        ce1 <- codeGenExp dflags e1
        appendStmt [cstm|$ce1;|]
        codeGenExp dflags e2

    go t ce@(ECall nef eargs) = do

        -- Here first look if there is a name replacement created due to
        -- possible multiple calls of the same local function
        -- Invariant: ef = EVar nm

        (real_f_name, closure_params) <- lookupExpFunEnv nef

        let is_external = isPrefixOf "__ext" (name real_f_name)

        withDisabledBCWhen is_external $ do

        let cef = [cexp|$id:(name real_f_name)|]

        -- Standard function arguments
        ceargs <- concat <$> mapM (codeGenArg dflags) eargs

        -- Extra closure arguments
        let closure_args = [MkExp (EVar nm) (expLoc e0) ()
                                | nm <- closure_params]
        cclosure_args <- concat <$> mapM (codeGenArgByRef dflags) closure_args

        let cargs = ceargs ++ cclosure_args

        -- [external-retf] GS: It seems like we're relying on some very tricky
        -- invariants here to ensure that cer =
        -- retf_<name-of-external-function> when the lookup comes back empty!
        -- This seems bad :-)

        let retTy = ctExp e0

        -- liftIO $ putStrLn $ "retTy = " ++ show retTy

        is_struct_ptr <- isStructPtrType retTy

        newNm <- freshName $ name nef ++ "_" ++ getLnNumInStr (expLoc e0)
        
        let retNewN = toName ("__retcall_" ++ name newNm) Nothing Nothing
            cer     = [cexp|$id:(name retNewN)|]

        appendDecls =<<
           codeGenDeclGlobalGroups dflags [(retNewN, retTy, Nothing)]

        case retTy of
<<<<<<< HEAD
          TArray li _ty ->
           do { newNm <- genSym $ name nef ++ "_" ++ getLnNumInStr (expLoc e0)
              ; let retNewN = toName ("__retcall_" ++ newNm) Nothing retTy
                    cer     = [cexp|$id:(name retNewN)|]
                    clen    = case li of Literal l -> [cexp| $int:l|]
                                         NVar c    -> [cexp| $id:c|]
              ; appendDecls =<<
                   codeGenDeclGlobalGroups dflags [(retNewN, Nothing)]

              ; inAllocFrame $
                appendStmt [cstm|$(cef)($cer, $clen, $args:cargs);|]
                -- ok to deallocated since result is allocated in parent's space
              ; return [cexp|$cer|]
              }

          _ | is_struct_ptr
            -> do { newNm <- genSym $ name nef ++ "_" ++ getLnNumInStr (expLoc e0)
                  ; let retNewN = toName ("__retcall_" ++ newNm) Nothing retTy
                        cer     = [cexp|$id:(name retNewN)|]
                  ; appendDecls =<<
                       codeGenDeclGlobalGroups dflags [(retNewN,Nothing)]

                  ; inAllocFrame $
                    appendStmt [cstm|$(cef)($cer, $args:cargs);|]
                    -- ok to deallocate since result is allocated in parent's space
                  ; return [cexp|$cer|]
                  }
=======
          TArr li _ty
            | let clen = case li of Literal l -> [cexp| $int:l|]
                                    NVar c _m -> [cexp| $id:(name c)|]
            -> inAllocFrame $
               appendStmt [cstm|$(cef)($cer, $clen, $args:cargs);|]

          _ | is_struct_ptr
            -> inAllocFrame $
               appendStmt [cstm|$(cef)($cer, $args:cargs);|]

>>>>>>> 5930380a
            | otherwise
           -> inAllocFrame $ 
              appendStmt [cstm| $cer = $(cef)($args:cargs);|]
        
        return [cexp|$cer|]  
         



    go t (EIf e1 e2 e3) = do
        ce1 <- codeGenExp dflags e1
        (e2_decls, e2_stmts, ce2) <- inNewBlock $ codeGenExp dflags e2
        (e3_decls, e3_stmts, ce3) <- inNewBlock $ codeGenExp dflags e3

        appendDecls e2_decls
        appendDecls e3_decls

        freshSym <- genSym "__if"
        appendDecl [cdecl|$ty:(codeGenTyAlg $ ctExp e2) $id:freshSym;|]

        appendStmt [cstm|if ($(ce1)) {
                           $stms:e2_stmts
                           $id:freshSym = $ce2;
                         } else {
                           $stms:e3_stmts
                           $id:freshSym = $ce3;
                         }|]
        return [cexp|$id:freshSym|]

    go t (EPrint nl e1) = do
        printExp nl dflags e1
        return [cexp|UNIT|]

    -- BOZIDAR TODO: We need a more graceful exit here...
    go t (EError ty str) = do
        appendStmts [cstms|printf("RUNTIME ERROR: %s\n", $str);
                           exit(1);|]
        -- DV: This is not quite right, we need a default value of type ty ... 
        -- TODO TODO
        return [cexp|UNIT|]

    go t (ELUT _ e1) | isDynFlagSet dflags NoLUT =
      codeGenExp dflags e1

    go t (ELUT r e1) | isDynFlagSet dflags MockLUT =
      codeGenLUTExp_Mock dflags (expLoc e1) r e1

    go t (ELUT r e1) =
      codeGenLUTExp dflags [] r e1 Nothing

    -- TODO: Re-enable permuations, or treat as library function?
    go t (EBPerm e1 e2) =
      fail "Permutation code is currently under refactoring!"
      -- CgPerm.genPermute dflags e1 e2

    go t (EProj e f) =
      do { b <- isStructPtrType (ctExp e)
         ; bproj <- isStructPtrType t -- The projection type!
         ; cd <- codeGenExp dflags e
         ; return $
           if b then
               if (not bproj || isArrayTy t)
               then [cexp| $cd->$id:f    |] -- if on stack or is array return the thing
               else [cexp| &($cd->$id:f) |] -- else return the address of it (not on stack and not array)
           else
               if (not bproj || isArrayTy t)
               then [cexp| $cd.$id:f    |] -- if on stack or is array return the thing
               else [cexp| &($cd.$id:f) |] -- else return the address of it (not on stack and not array)
         }


    go t (EStruct tn tfs) =
      do { snm <- freshName "__struct" t
         ; let csnm = [cexp| $id:(name snm)|]
         ; appendDecl =<< codeGenDeclGroup (name snm) t -- ASSERT t = TStruct tn ...
         ; b <- isStructPtrType t

         ; extendVarEnv [(snm,csnm)] $
           mapM_ (\(fn,fe) -> do { cfe <- codeGenExp dflags fe
                                 ; fproj <- go (ctExp fe) (EProj (MkExp (EVar snm) (expLoc fe) ()) fn)
                                 ; assignByVal (ctExp fe) (ctExp fe) fproj cfe
                                 }) tfs
         ; return csnm }

printExp :: Bool -> DynFlags -> Exp -> Cg ()
printExp nl dflags e1 = do
    go e1 (ctExp e1)
    when nl $ appendStmt [cstm|printf("\n");|]
  where
    go :: Exp -> Ty -> Cg ()
    go e (TArray l t) = printArray dflags e cUpperBound t
      where cUpperBound
              | Literal len <- l = [cexp|$exp:len|]
              | NVar len    <- l = [cexp|$id:len|]
              | otherwise = error "printExp: unknown upper bound!"
    go e _ = printScalar dflags e

printArray dflags e cupper t
  | TBit <- t
  = do { ce <- codeGenExp dflags e
       ; appendStmt [cstm|printBitArrLn($ce, $cupper); |]
       }
  | otherwise
  = do { pcdeclN <- freshName ("__print_cnt_") tint
       ; pvdeclN <- freshName ("__print_val_") t

       ; let pcdeclN_c = name pcdeclN
             pvdeclN_c = name pvdeclN
 
       ; let pcDeclE  = eVar Nothing pcdeclN 
             pvDeclE  = eVar Nothing pvdeclN
             pvAssign = eAssign Nothing
                           pvDeclE (eArrRead Nothing e pcDeclE LISingleton)

       ; extendVarEnv [(pcdeclN, [cexp|$id:pcdeclN_c|])
                      ,(pvdeclN, [cexp|$id:pvdeclN_c|])] $ do

       ; (e1_decls, e1_stms, ce1) <- inNewBlock $ codeGenExp dflags pvAssign
       ; (e2_decls, e2_stms, ce2) <- inNewBlock $ printScalar dflags pvDeclE
       ; (e3_decls, e3_stms, ce3) <- inNewBlock $ printScalar dflags
                                     (eVal Nothing TString (VString ","))

       ; appendDecls e1_decls
       ; appendDecls e2_decls
       ; appendDecls e3_decls

       ; appendStmt [cstm|for(int $id:pcdeclN_c=0; $id:pcdeclN_c < $exp:cupper ; $id:pcdeclN_c++) {
                            $ty:(codeGenTyAlg t) $id:pvdeclN_c;
                            $stms:e1_stms
                            $stms:e2_stms
                            $stms:e3_stms
                          }|]
       }

printScalar dflags e = do
   ce1 <- codeGenExp dflags e
   appendStmt $
     case ctExp e of
       TUnit        -> [cstm|printf("UNIT");      |]
       TBit         -> [cstm| printf("%d", $ce1); |]
       TBool        -> [cstm| printf("%d", $ce1); |]
       TString      -> [cstm| printf("%s", $ce1); |]
       TInt {}      -> [cstm| printf("%ld", $ce1);|]
       TDouble      -> [cstm| printf("%f", $ce1); |]
       ty | isComplexTy ty
          -> [cstm| printf("(%ld,%ld)", $ce1.re, $ce1.im);|]
          | otherwise
          -> error $ "Don't know how to print value of type " ++ show ty

------------------------------------------------------------------------------
-- | Generation of parameter signatures and argument lists
------------------------------------------------------------------------------

codeGenParamByRef :: EId -> Cg [C.Param]
codeGenParamByRef nm = codegen_param_byref nm (nameTyp nm)

codegen_param_byref nm ty@(TArray (Literal l) _) = do
    unused <- freshVar ("__unused_")
    return [cparams|$ty:(codeGenTy ty) $id:(name nm), int $id:unused|]

codegen_param_byref nm ty@(TArray (NVar c) _) =
    return [cparams|$ty:(codeGenTy ty) $id:(name nm), int $id:c|]

codegen_param_byref nm ty = do
    return [cparams|$ty:(tyByRef ty) $id:(name nm)|]
  where
    tyByRef :: Ty -> C.Type
    tyByRef ty
        | isArrayTy ty = codeGenTy ty
        | otherwise    = [cty|$ty:(codeGenTy ty)*|]

codeGenParamsByRef :: [EId] -> Cg [C.Param]
codeGenParamsByRef params 
  = concat <$> mapM codeGenParamByRef params

codeGenParam :: EId -> Cg [C.Param]
codeGenParam nm 
  = codegen_param nm (nameTyp nm)

codegen_param nm (ty@(TArray (Literal l) _)) = do
     unused <- freshVar ("__unused_")
     let pname = getNameWithUniq nm
     return [cparams|$ty:(codeGenTy ty) $id:pname, int $id:unused|]

codegen_param nm (ty@(TArray (NVar c) _)) =
     let pname = getNameWithUniq nm
     in
     return [cparams|$ty:(codeGenTy ty) $id:pname, int $id:c|]

codegen_param nm ty
  = do { b <- isStructPtrType ty
       ; let pname = getNameWithUniq nm
       ; return $
         -- NB: b = False applies to ordinary arrays
         if b then [cparams|$ty:(codeGenTy ty) * $id:pname |]
              else [cparams|$ty:(codeGenTy ty) $id:pname  |] 
       }

codeGenParams :: [EId] -> Cg [C.Param]
codeGenParams prms = go prms []
  where go [] acc = return []
        go (nm:rest) acc
          | ty@(TArray (NVar c) tybase) <- nameTyp nm
          , c `elem` acc
          =  do { c' <- freshVar c
                  -- NB: avoiding binding the same length var twice
                ; ps  <- codegen_param nm (TArray (NVar c') tybase)
                ; ps' <- go rest acc
                ; return (ps ++ ps')
                }
          | ty@(TArray (NVar c) tybase) <- nameTyp nm
          = do { ps <- codeGenParam nm
               ; ps' <- go rest (c:acc)
               ; return (ps ++ ps') }
        go (other:rest) acc
          = do { ps <- codeGenParam other
               ; ps' <- go rest acc
               ; return (ps ++ ps')
               }


codeGenArg :: DynFlags -> Exp -> Cg [C.Exp]
codeGenArg dflags e = do
    ce   <- codeGenExp dflags e
    clen <- case ctExp e of
              TArray (Literal l) _ -> return [[cexp|$int:l|]]
              TArray (NVar n)    _ -> return [[cexp|$id:n|]]
              _                    -> return []
    return $ ce : clen

codeGenArgByRef :: DynFlags -> Exp -> Cg [C.Exp]
codeGenArgByRef dflags e
    | isArrayTy (ctExp e) = codeGenArg dflags e
    | otherwise
    = do { ce <- codeGenExp dflags e
         ; case ce of
             C.Var (C.Id {}) _
              -> do { alloc_as_ptr <- isStructPtrType (ctExp e)
                    ; if alloc_as_ptr || isArrayTy (ctExp e)
                      then return [ [cexp|$ce|] ]
                      else return [ [cexp|&$ce|] ]
                    }
             _otherwise -- A bit of a weird case. Create storage and pass addr of storage
              -> do { new_tmp <- freshVar "clos_ref_arg"
                    ; let ety = ctExp e
                    ; g <- codeGenDeclGroup new_tmp ety
                    ; appendDecl g
                    ; assignByVal ety ety [cexp|$id:new_tmp|] ce
                    ; alloc_as_ptr <- isStructPtrType ety -- Pointer?
                    ; if alloc_as_ptr || isArrayTy ety
                            -- Already a ptr
                       then return [ [cexp| $id:new_tmp   |] ]
                            -- Otherwise take address
                       else return [ [cexp| & $id:new_tmp |] ]
                    }
         }

------------------------------------------------------------------------------
-- | Declarations and Globals
------------------------------------------------------------------------------

-- ^ Only declare globals
codeGenGlobalDeclsOnlyAlg :: DynFlags
                          -> [(EId, Maybe Exp)]
                          -> Cg [C.Definition]
codeGenGlobalDeclsOnlyAlg dflags = mapM $ \(nm, me) ->
  codeGenDeclDef (name nm) (nameTyp nm)

-- ^ Only initialize globals
codeGenGlobalInitsOnly :: DynFlags -> [(EId, Maybe Exp)] -> Cg ()
codeGenGlobalInitsOnly dflags defs = mapM_ go defs
  where go :: (EId, Maybe Exp) -> Cg ()
        go (nm, Just e) = do
            ce <- codeGenExp dflags e
            assignByVal (ctExp e) (ctExp e) [cexp|$id:(name nm)|] ce
        go (_, Nothing) = return ()

------------------------------------------------------------------------------
-- | Reading/writing to/from arrays
------------------------------------------------------------------------------

codeGenArrRead :: DynFlags
               -> Ty
               -> C.Exp      -- ce1
               -> C.Exp      -- ce2
               -> LengthInfo -- rng
               -> Cg C.Exp   -- ce1[ce2...ce2+rng-1]
codeGenArrRead dflags (TArray _ TBit) ce1 ce2 LISingleton
  = do { res <- genSym "bitres"
       ; codeGenDeclGroup res TBit >>= appendDecl
       ; appendStmt $ [cstm| bitRead($ce1,$ce2,& $id:res); |]
       ; return [cexp| $id:res |] }
codeGenArrRead dflags (TArray _ TBit) ce1 ce2 (LILength l)
  = do { res <- genSym "bitarrres"
       ; codeGenDeclGroup res (TArray (Literal l) TBit) >>= appendDecl
       ; appendStmt [cstm| bitArrRead($ce1,$ce2,$int:l,$id:res);  |]
       ; return [cexp| $id:res |] }
codeGenArrRead dflags (TArray _ tbase) ce1 ce2 LISingleton
  = do { b <- isStructPtrType tbase
       ; return $
         if b then [cexp| &($ce1[$ce2])|]
         else [cexp| $ce1[$ce2]|]
       }
codeGenArrRead dflags (TArray _ tbase) ce1 ce2 (LILength _)
  = return [cexp|& ($ce1[$ce2])|]
codeGenArrRead _ ty _ _ _
  = fail ("codeGenArrRead: non-array type " ++ show ty)

codeGenArrWrite :: DynFlags
                -> Ty
                -> C.Exp       -- c1
                -> C.Exp       -- c2
                -> LengthInfo  -- rng
                -> C.Exp       -- c3
                -> Cg ()       -- c1[c2...c2+rng-1] := c3
codeGenArrWrite dflags (TArray _ TBit) ce1 ce2 LISingleton ce3
  = appendStmt [cstm| bitWrite($ce1,$ce2,$ce3);|]
codeGenArrWrite dflags (TArray _ TBit) ce1 ce2 (LILength l) ce3
  = appendStmt $ [cstm| bitArrWrite($ce3,$ce2,$int:l,$ce1); |]
codeGenArrWrite dflags t@(TArray l tbase) ce1 ce2 LISingleton ce3
  = do { cread <- codeGenArrRead dflags t ce1 ce2 LISingleton
       ; assignByVal tbase tbase cread ce3 }

codeGenArrWrite dflags (TArray _ ty) ce1 ce2 (LILength l) ce3
  = appendStmt [cstm| blink_copy((void*)(& $ce1[$ce2]),
                        (void*)($ce3), ($int:l)*sizeof($ty:(codeGenTy ty)));|]
codeGenArrWrite _ ty _ _ _ _
  = fail ("codeGenArrWrite: non-array type " ++ show ty)<|MERGE_RESOLUTION|>--- conflicted
+++ resolved
@@ -392,47 +392,18 @@
 
         is_struct_ptr <- isStructPtrType retTy
 
-        newNm <- freshName $ name nef ++ "_" ++ getLnNumInStr (expLoc e0)
+        newNm <- genSym $ name nef ++ "_" ++ getLnNumInStr (expLoc e0)
         
-        let retNewN = toName ("__retcall_" ++ name newNm) Nothing Nothing
+        let retNewN = toName ("__retcall_" ++ newNm) Nothing retTy
             cer     = [cexp|$id:(name retNewN)|]
 
         appendDecls =<<
-           codeGenDeclGlobalGroups dflags [(retNewN, retTy, Nothing)]
+           codeGenDeclGlobalGroups dflags [(retNewN, Nothing)]
 
         case retTy of
-<<<<<<< HEAD
-          TArray li _ty ->
-           do { newNm <- genSym $ name nef ++ "_" ++ getLnNumInStr (expLoc e0)
-              ; let retNewN = toName ("__retcall_" ++ newNm) Nothing retTy
-                    cer     = [cexp|$id:(name retNewN)|]
-                    clen    = case li of Literal l -> [cexp| $int:l|]
-                                         NVar c    -> [cexp| $id:c|]
-              ; appendDecls =<<
-                   codeGenDeclGlobalGroups dflags [(retNewN, Nothing)]
-
-              ; inAllocFrame $
-                appendStmt [cstm|$(cef)($cer, $clen, $args:cargs);|]
-                -- ok to deallocated since result is allocated in parent's space
-              ; return [cexp|$cer|]
-              }
-
-          _ | is_struct_ptr
-            -> do { newNm <- genSym $ name nef ++ "_" ++ getLnNumInStr (expLoc e0)
-                  ; let retNewN = toName ("__retcall_" ++ newNm) Nothing retTy
-                        cer     = [cexp|$id:(name retNewN)|]
-                  ; appendDecls =<<
-                       codeGenDeclGlobalGroups dflags [(retNewN,Nothing)]
-
-                  ; inAllocFrame $
-                    appendStmt [cstm|$(cef)($cer, $args:cargs);|]
-                    -- ok to deallocate since result is allocated in parent's space
-                  ; return [cexp|$cer|]
-                  }
-=======
-          TArr li _ty
+          TArray li _ty
             | let clen = case li of Literal l -> [cexp| $int:l|]
-                                    NVar c _m -> [cexp| $id:(name c)|]
+                                    NVar c -> [cexp| $id:c|]
             -> inAllocFrame $
                appendStmt [cstm|$(cef)($cer, $clen, $args:cargs);|]
 
@@ -440,7 +411,6 @@
             -> inAllocFrame $
                appendStmt [cstm|$(cef)($cer, $args:cargs);|]
 
->>>>>>> 5930380a
             | otherwise
            -> inAllocFrame $ 
               appendStmt [cstm| $cer = $(cef)($args:cargs);|]
