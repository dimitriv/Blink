{-
   Copyright (c) Microsoft Corporation
   All rights reserved.

   Licensed under the Apache License, Version 2.0 (the ""License""); you
   may not use this file except in compliance with the License. You may
   obtain a copy of the License at

   http://www.apache.org/licenses/LICENSE-2.0

   THIS CODE IS PROVIDED ON AN *AS IS* BASIS, WITHOUT WARRANTIES OR
   CONDITIONS OF ANY KIND, EITHER EXPRESS OR IMPLIED, INCLUDING WITHOUT
   LIMITATION ANY IMPLIED WARRANTIES OR CONDITIONS OF TITLE, FITNESS FOR
   A PARTICULAR PURPOSE, MERCHANTABLITY OR NON-INFRINGEMENT.

   See the Apache Version 2.0 License for specific language governing
   permissions and limitations under the License.
-}
{-# LANGUAGE  QuasiQuotes, GADTs, ScopedTypeVariables, RecordWildCards #-}
{-# OPTIONS_GHC -fwarn-unused-binds -Werror #-}

module CgExpr
  ( codeGenExp
  , codeGenArrRead
  , codeGenArrWrite

  , codeGenParams
  , codeGenParamsByRef

  , codeGenGlobalDeclsOnlyAlg
  , codeGenGlobalInitsOnly
  
  , ArrIdx ( .. ) 

  ) where

import Opts
import AstExpr
import AstUnlabelled
import AstComp
import PpExpr
import PpComp
import qualified GenSym as GS
import CgHeader
import CgRuntime
import CgMonad
import CgTypes
import CgLUT
<<<<<<< HEAD
import Utils

import CtExpr
=======
import {-# SOURCE #-} CgCall
>>>>>>> 637ca831

import Text.Parsec.Pos ( SourcePos )


import Control.Applicative
import Control.Monad (when)
import Control.Monad.IO.Class (liftIO)
import Data.Bits
import Data.List (elemIndex, foldl', isPrefixOf )
import qualified Data.Loc
import qualified Data.Symbol
import qualified Language.C.Syntax as C
import Language.C.Quote.C
import Language.C.Quote.Base (ToConst(..))
import qualified Language.C.Pretty as P
import Numeric (showHex)
import qualified Data.Map as M
import Text.PrettyPrint.Mainland
import Data.Maybe

-- TODO: reimport this when permutations are fixed, or maybe we can
-- express the optimized permutation primitive in Blink.
-- import CgPerm

cgBoundsCheck :: DynFlags
              -> Maybe SourcePos -> Ty -> C.Exp -> LengthInfo -> Cg ()
cgBoundsCheck dflags loc arrty cbase linfo
   | isDynFlagSet dflags BoundsCheck
   , TArray numexpr _ <- arrty
   = do { is_disabled <- isDisabledBC
        ; if is_disabled then return ()
          else let leninfo = case linfo of
                     LISingleton -> 0
                     LILength n  -> (n-1)
                     LIMeta _    -> panicStr "cgBoundsCheck: meta-variable"
                   spos = getLnNumInStr loc
               in
               do { cnumexpr
                        <- case numexpr of
                             Literal m -> return [cexp| $int:m |]
                             NVar nm -> return [cexp| $id:nm|] -- DV: used to be lookupVarEnv nm
                  ; appendStmt $
                    [cstm|bounds_check($cnumexpr, $cbase + $int:(leninfo),$string:spos);|]
                  }
        }
   | otherwise = return ()


cgUnOp :: UnOp
       -> C.Exp -- Inner expression (already compiled)
       -> Ty    -- Type of ce
       -> Ty    -- Type of (Unop op ce)
       -> Cg C.Exp
cgUnOp Neg     ce _ _  = return [cexp|-$ce|]
cgUnOp Not     ce _ _  = return [cexp|!$ce|]
cgUnOp BwNeg   ce te _ -- NB: BwNeg is polymorphic
  | te == TBit = return [cexp|((~$ce))&1|]
  | otherwise  = return [cexp|(~$ce)|]

cgUnOp ALength ce (TArray (Literal l) _t) _ = return [cexp|$int:l|]
cgUnOp ALength ce (TArray (NVar c) _t)  _   = return [cexp|$id:c|]
cgUnOp ALength ce _ _ = fail "codeGenExp: Cannot apply length on non-array!"
cgUnOp NatExp _ _ _   = fail "codeGenExp: NatExp not supported yet."

cgUnOp (Cast target_ty) ce src_ty _target_ty
  | target_ty /= _target_ty
  = fail "codeGenExp: catastrophic bug, type of castee different than cast target type!"
  | otherwise
  = case (target_ty, src_ty) of
      (TBit, TInt _)     -> return [cexp|$ce & 1|]
      (TInt _, TBit)     -> return ce
      (TDouble, TInt _)  -> return [cexp|(double) $ce|]
      (TInt bw, TDouble) -> return [cexp|($ty:(namedCType (cgTIntName bw))) $ce |]
      (TInt bw, TInt _)  -> return [cexp|($ty:(namedCType (cgTIntName bw))) $ce |]

      -- For complex we must emit a proper function, see _csrc/numerics.h
      (TStruct tn _flds, TStruct sn _flds')
         | isComplexTy target_ty && isComplexTy src_ty
         , let castfun = sn ++ "_to_" ++ tn
         -> return [cexp|$id:castfun($ce)|]
      (_,_) -> fail "codeGenExp: catastrophic bug, invalid cast passed through type checker?"


cgBinOp :: BinOp
        -> C.Exp -> Ty   -- ce1 and its type
        -> C.Exp -> Ty   -- ce2 and its type
        -> Ty            -- type of (BinOp op ce1 ce2)
        -> Cg C.Exp
cgBinOp op ce1 t@(TStruct cn _flds) ce2 _ _
  | isComplexTy t
  , let fplus  = cn ++ "_plus"
        fminus = cn ++ "_minus"
        fmult  = cn ++ "_mult"
        fdiv   = cn ++ "_div"
  = case op of
      Add  -> return [cexp|$id:fplus($ce1,$ce2) |]
      Sub  -> return [cexp|$id:fminus($ce1,$ce2)|]
      Mult -> return [cexp|$id:fmult($ce1,$ce2) |]
      Div  -> return [cexp|$id:fdiv($ce1,$ce2)  |]
      _    -> fail "CodeGen error, Operation unsupported on complex numbers."

cgBinOp op ce1 _ ce2 _ _ =
    case op of
        Add   -> return [cexp|$ce1 + $ce2|]
        Sub   -> return [cexp|$ce1 - $ce2|]
        Mult  -> return [cexp|$ce1 * $ce2|]
        Div   -> return [cexp|$ce1 / $ce2|]
        Rem   -> return [cexp|$ce1 % $ce2|]
        Expon -> return [cexp|pow($ce1, $ce2)|]

        ShL   -> return [cexp|($ce1 << $ce2)|]
        ShR   -> return [cexp|($ce1 >> $ce2)|]
        BwAnd -> return [cexp|($ce1 & $ce2)|]
        BwOr  -> return [cexp|($ce1 | $ce2)|]
        BwXor -> return [cexp|($ce1 ^ $ce2)|]

        Eq    -> return [cexp|$ce1 == $ce2|]
        Neq   -> return [cexp|$ce1 != $ce2|]
        Lt    -> return [cexp|$ce1 < $ce2|]
        Gt    -> return [cexp|$ce1 > $ce2|]
        Leq   -> return [cexp|$ce1 <= $ce2|]
        Geq   -> return [cexp|$ce1 >= $ce2|]
        And   -> return [cexp|$ce1 && $ce2|]
        Or    -> return [cexp|$ce1 || $ce2|]


codeGenExpAndStore :: DynFlags
                   -> (Ty, C.Exp) -- Where to store the result Exp Ty
                   -> Exp Ty      -- RHS of assignment
                   -> Cg C.Exp    -- Result of assignment: UNIT always
codeGenExpAndStore dflags (ty1,ce1) e2
  | ECall ef@(MkExp { unExp = EVar nef }) eargs <- unExp e2
  = do { codeGenCall_store dflags (expLoc e2) ty1 ce1 nef eargs
       ; return [cexp|UNIT|]
       }
  | otherwise
  = do { ce2 <- codeGenExp dflags e2
       ; assignByVal ty1 (info e2) ce1 ce2
       ; return [cexp|UNIT|]
       }


codeGenExp :: DynFlags
           -> Exp
           -> Cg C.Exp
codeGenExp dflags e0 = go (ctExp e0) (unExp e0)
  where
    go :: Ty -> Exp0 -> Cg C.Exp
    go t (EVal _ v) = codeGenVal v

    go t (EValArr _ v) = do
        newName <- genSym ("__local_arr_" ++ getLnNumInStr (expLoc e0))
        -- To avoid stacks being pushed and popped
        -- we make these guys global ...
        -- Used to be:
        -- appendDecl =<< codeGenArrVal newName (ctExp e0) v
        appendTopDecl =<< codeGenArrVal newName (ctExp e0) v
        return [cexp| $id:newName |]

    go t (EVar x)
      = lookupVarEnv x

    go t (EUnOp op e) = do
        ce <- codeGenExp dflags e
        cgUnOp op ce (ctExp e) (ctExp e0)

    go t (EBinOp op e1 e2) = do
        ce1 <- codeGenExp dflags e1
        ce2 <- codeGenExp dflags e2
        cgBinOp op ce1 (ctExp e1) ce2 (ctExp e2) (ctExp e0)

    go t (EAssign e1 e2) = do
        ce1 <- codeGenExp dflags e1
<<<<<<< HEAD
        ce2 <- codeGenExp dflags e2
        assignByVal (ctExp e1) (ctExp e2) ce1 ce2
        return [cexp|UNIT|]
=======
        codeGenExpAndStore dflags (info e1, ce1) e2

    go t (EArrRead e1 e2 r)
      | (EVal (VInt i2)) <- unExp e2
      , let ii2 :: Int = fromIntegral i2
      = do { ce1 <- codeGenExp dflags e1
           ; cgBoundsCheck dflags (expLoc e0) (info e1) [cexp| $int:ii2|] r
           ; codeGenArrRead dflags (info e1) ce1 (AIdxStatic ii2) r }
>>>>>>> 637ca831

    go t (EArrRead e1 e2 r) = do
        ce1 <- codeGenExp dflags e1
        ce2 <- codeGenExp dflags e2
<<<<<<< HEAD
        cgBoundsCheck dflags (expLoc e0) (ctExp e1) ce2 r
        codeGenArrRead dflags (ctExp e1) ce1 ce2 r
=======
        cgBoundsCheck dflags (expLoc e0) (info e1) ce2 r
        codeGenArrRead dflags (info e1) ce1 (AIdxCExp ce2) r

    go t (EArrWrite e1 e2 l e3) 
      | (EVal (VInt i2)) <- unExp e2
      , let ii2 :: Int = fromIntegral i2
      = do { ce1 <- codeGenExp dflags e1
           -- ; ce3 <- codeGenExp dflags e3
           ; cgBoundsCheck dflags (expLoc e0) (info e1) [cexp| $int:ii2|] l
           ; codeGenArrWrite_stored dflags (info e1) ce1 (AIdxStatic ii2) l e3
           ; return [cexp|UNIT|]
           }
>>>>>>> 637ca831

    go t (EArrWrite e1 e2 l e3) = do
        ce1 <- codeGenExp dflags e1
        ce2 <- codeGenExp dflags e2
<<<<<<< HEAD
        ce3 <- codeGenExp dflags e3
        cgBoundsCheck dflags (expLoc e0) (ctExp e1) ce2 l
        codeGenArrWrite dflags (ctExp e1) ce1 ce2 l ce3
=======
        -- ce3 <- codeGenExp dflags e3
        cgBoundsCheck dflags (expLoc e0) (info e1) ce2 l
        codeGenArrWrite_stored dflags (info e1) ce1 (AIdxCExp ce2) l e3
>>>>>>> 637ca831
        return [cexp|UNIT|]

    go t (EWhile econd ebody) = do
        (init_decls,init_stms,cecond) <- inNewBlock (codeGenExp dflags econd)
        (body_decls,body_stms,cebody) <- inNewBlock (codeGenExp dflags ebody)

        -- cebody may be side-effecting; must eval. each iter.
        freshSym <- genSym "__while"
        -- Invariant: info ebody == ()
        appendDecl  [cdecl|$ty:(codeGenTyAlg $ ctExp ebody) $id:freshSym;|]
        appendDecls init_decls
        appendDecls body_decls
        appendStmts init_stms

        appendStmt [cstm|while ($cecond) {
                           $stms:body_stms
                           $stms:init_stms
                           $id:freshSym = $cebody;
                    }|]
        return [cexp|UNIT|]


    go t (EFor _ui k estart elen ebody) = do

        k_new <- freshName (name k) (ctExp estart)

        (init_decls, init_stms, (ceStart, ceLen)) <- inNewBlock $ do
            ceStart <- codeGenExp dflags estart
            ceLen   <- codeGenExp dflags elen
            return (ceStart, ceLen)

        (body_decls, body_stms, cebody) <- inNewBlock $
            extendVarEnv [(k, [cexp|$id:(name k_new)|])] $
            codeGenExp dflags ebody

        -- cebody may be side-effecting; must eval. each iter.
        freshSym <- genSym "__for"
        -- Invariant: info ebody == ()
        appendDecl  [cdecl|$ty:(codeGenTyAlg $ ctExp ebody) $id:freshSym;|]
        appendDecls init_decls
        appendDecls body_decls
        appendStmts init_stms
        appendStmt [cstm|for ($ty:(codeGenTy (ctExp estart)) $id:(name k_new) = $ceStart; $id:(name k_new) < ($ceStart + $ceLen); $id:(name k_new)++) {
                           $stms:init_stms
                           $stms:body_stms
                           $id:freshSym = $cebody;
                         }|]
        return [cexp|UNIT|]

    -- type(earr) must be "TArray ?n ?t" after typechecking
    go t (EIter k v earr ebody) = do

        let TArray _ ta = ctExp earr

        k_new <- freshName (name k) tint
        v_new <- freshName (name v) ta

        (init_decls, init_stms, cearr) <-
            inNewBlock $
            extendVarEnv [ (k, [cexp|$id:(name k_new)|])
                         , (v, [cexp|$id:(name v_new)|])
                         ] $
            codeGenExp dflags earr

        (body_decls, body_stms, cebody) <-
            inNewBlock $
            extendVarEnv [ (k, [cexp|$id:(name k_new)|])
                         , (v, [cexp|$id:(name v_new)|])
                         ] $
            codeGenExp dflags ebody

        -- cebody may be side-effecting; must eval. each iter.
        freshSym <- freshVar "__iter"
        -- Invariant: ctExp ebody == ()
        appendDecl [cdecl|$ty:(codeGenTyAlg $ ctExp ebody) $id:freshSym;|]
        appendDecls init_decls
        appendDecls body_decls

        appendStmts init_stms

        cupperBound <- case ctExp earr of
                         TArray (Literal arrSz) _ -> return [cexp|$int:arrSz|]
                         TArray (NVar nlen) _     -> return [cexp|$id:nlen|]
                         _                        -> fail "Iterate has to be over an array!"

        appendStmt [cstm|for (int $id:(name k_new) = 0; $id:(name k_new) < $cupperBound; $id:(name k_new)++) {
                           $ty:(codeGenTyAlg ta) $id:(name v_new);
                           $stms:body_stms
                           $id:freshSym = $cebody;
                         }|]

        return [cexp|UNIT|]

    go t (ELet x _fi e1 e2) = do
        x_name <- genSym $ name x ++ getLnNumInStr (expLoc e0)
        let ty1 = ctExp e1
        d <- case unExp e1 of
               EValArr {} ->
                 return [cdecl|$ty:(codeGenArrTyPtrAlg ty1) $id:(x_name);|]
               _ -> codeGenDeclGroup x_name (ctExp e1)
        appendDecl d

        ce1 <- codeGenExp dflags e1

        extendVarEnv [(x,[cexp|$id:x_name|])] $
          do { case unExp e1 of
                 EValArr {}
                     -> appendStmt [cstm|$id:x_name = $ce1;|]
                 _ -> do { cx <- go (ctExp e1) (EVar x)
                         ; assignByVal (ctExp e1) (ctExp e1) cx ce1 }
            ; codeGenExp dflags e2
            }

    -- TODO: Is it right that we ignore _ty1 here?
    go t (ELetRef x (Just e1) e2) = do
        x_name <- freshVar $ name x ++ getLnNumInStr (expLoc e0)

        let t1 = ctExp e1

        codeGenDeclGroup x_name t1 >>= appendDecl

        ce1 <- codeGenExp dflags e1

        extendVarEnv [(x, [cexp|$id:x_name|])] $ do
          cx <- go t1 (EVar x)
          assignByVal t1 t1 cx ce1
          codeGenExp dflags e2

    go t (ELetRef x Nothing e2) = do
        x_name <- freshVar $ name x ++ getLnNumInStr (expLoc e0)

        codeGenDeclGroup x_name (nameTyp x) >>= appendDecl

        extendVarEnv [(x,[cexp|$id:x_name|])] $
          codeGenExp dflags e2

    go t (ESeq e1 e2) = do
        ce1 <- codeGenExp dflags e1
        appendStmt [cstm|$ce1;|]
        codeGenExp dflags e2

    go t ce@(ECall nef eargs) = do


        codeGenCall_alloc dflags (expLoc e0) (info e0) nef eargs

        -- -- Here first look if there is a name replacement created due to
        -- -- possible multiple calls of the same local function
        -- -- Invariant: ef = EVar nm

        -- (real_f_name, closure_params) <- lookupExpFunEnv nef

        -- let is_external = isPrefixOf "__ext" (name real_f_name)

        -- withDisabledBCWhen is_external $ do

        -- let cef = [cexp|$id:(name real_f_name)|]

<<<<<<< HEAD
        -- Extra closure arguments
        let closure_args = [MkExp (EVar nm) (expLoc e0) ()
                                | nm <- closure_params]
        cclosure_args <- concat <$> mapM (codeGenArgByRef dflags) closure_args
=======
        -- -- Standard function arguments
        -- ceargs <- concat <$> mapM (codeGenArg dflags) eargs
>>>>>>> 637ca831

        -- -- Extra closure arguments
        -- let closure_args = [MkExp (EVar nm) (expLoc e0) ty
        --                         | (nm,ty) <- closure_params]
        -- cclosure_args <- concat <$> mapM (codeGenArgByRef dflags) closure_args

        -- let cargs = ceargs ++ cclosure_args

<<<<<<< HEAD
        let retTy = ctExp e0
=======
        -- -- [external-retf] GS: It seems like we're relying on some very tricky
        -- -- invariants here to ensure that cer =
        -- -- retf_<name-of-external-function> when the lookup comes back empty!
        -- -- This seems bad :-)
>>>>>>> 637ca831

        -- let retTy = info e0

        -- -- liftIO $ putStrLn $ "retTy = " ++ show retTy

<<<<<<< HEAD
        newNm <- genSym $ name nef ++ "_" ++ getLnNumInStr (expLoc e0)

        let retNewN = toName ("__retcall_" ++ newNm) Nothing retTy
            cer     = [cexp|$id:(name retNewN)|]

        appendDecls =<<
           codeGenDeclGlobalGroups dflags [retNewN]

        case retTy of
          TArray li _ty
            | let clen = case li of Literal l -> [cexp| $int:l|]
                                    NVar c -> [cexp| $id:c|]
            -> inAllocFrame $
               appendStmt [cstm|$(cef)($cer, $clen, $args:cargs);|]

          _ | is_struct_ptr
            -> inAllocFrame $
               appendStmt [cstm|$(cef)($cer, $args:cargs);|]

            | otherwise
           -> inAllocFrame $
              appendStmt [cstm| $cer = $(cef)($args:cargs);|]

        return [cexp|$cer|]

=======
        -- is_struct_ptr <- isStructPtrType retTy

        -- newNm <- freshName $ name nef ++ "_" ++ getLnNumInStr (expLoc e0)
        
        -- let retNewN = toName ("__retcall_" ++ name newNm) Nothing Nothing
        --     cer     = [cexp|$id:(name retNewN)|]

        -- appendDecls =<<
        --    codeGenDeclGlobalGroups dflags [(retNewN, retTy, Nothing)]

        -- case retTy of
        --   TArr li _ty
        --     | let clen = case li of Literal l -> [cexp| $int:l|]
        --                             NVar c _m -> [cexp| $id:(name c)|]
        --     -> inAllocFrame $
        --        appendStmt [cstm|$(cef)($cer, $clen, $args:cargs);|]

        --   _ | is_struct_ptr
        --     -> inAllocFrame $
        --        appendStmt [cstm|$(cef)($cer, $args:cargs);|]

        --     | otherwise
        --    -> inAllocFrame $ 
        --       appendStmt [cstm| $cer = $(cef)($args:cargs);|]
        
        -- return [cexp|$cer|]  
         
>>>>>>> 637ca831



    go t (EIf e1 e2 e3) = do
        ce1 <- codeGenExp dflags e1
        (e2_decls, e2_stmts, ce2) <- inNewBlock $ codeGenExp dflags e2
        (e3_decls, e3_stmts, ce3) <- inNewBlock $ codeGenExp dflags e3

        appendDecls e2_decls
        appendDecls e3_decls

        freshSym <- genSym "__if"
        appendDecl [cdecl|$ty:(codeGenTyAlg $ ctExp e2) $id:freshSym;|]

        appendStmt [cstm|if ($(ce1)) {
                           $stms:e2_stmts
                           $id:freshSym = $ce2;
                         } else {
                           $stms:e3_stmts
                           $id:freshSym = $ce3;
                         }|]
        return [cexp|$id:freshSym|]

    go t (EPrint nl e1) = do
        printExp nl dflags e1
        return [cexp|UNIT|]

    -- BOZIDAR TODO: We need a more graceful exit here...
    go t (EError ty str) = do
        appendStmts [cstms|printf("RUNTIME ERROR: %s\n", $str);
                           exit(1);|]
        -- DV: This is not quite right, we need a default value of type ty ...
        -- TODO TODO
        return [cexp|UNIT|]

    go t (ELUT _ e1) | isDynFlagSet dflags NoLUT =
      codeGenExp dflags e1

    go t (ELUT r e1) | isDynFlagSet dflags MockLUT =
      codeGenLUTExp_Mock dflags (expLoc e1) r e1

    go t (ELUT r e1) =
      codeGenLUTExp dflags r e1 Nothing

    -- TODO: Re-enable permuations, or treat as library function?
    go t (EBPerm e1 e2) =
      fail "Permutation code is currently under refactoring!"
      -- CgPerm.genPermute dflags e1 e2

    go t (EProj e f) =
      do { b <- isStructPtrType (ctExp e)
         ; bproj <- isStructPtrType t -- The projection type!
         ; cd <- codeGenExp dflags e
         ; return $
           if b then
               if (not bproj || isArrayTy t)
               then [cexp| $cd->$id:f    |] -- if on stack or is array return the thing
               else [cexp| &($cd->$id:f) |] -- else return the address of it (not on stack and not array)
           else
               if (not bproj || isArrayTy t)
               then [cexp| $cd.$id:f    |] -- if on stack or is array return the thing
               else [cexp| &($cd.$id:f) |] -- else return the address of it (not on stack and not array)
         }


    go t (EStruct tn tfs) =
      do { snm <- freshName "__struct" t
         ; let csnm = [cexp| $id:(name snm)|]
         ; appendDecl =<< codeGenDeclGroup (name snm) t -- ASSERT t = TStruct tn ...
         ; b <- isStructPtrType t

         ; extendVarEnv [(snm,csnm)] $
           mapM_ (\(fn,fe) -> do { cfe <- codeGenExp dflags fe
                                 ; fproj <- go (ctExp fe) (EProj (MkExp (EVar snm) (expLoc fe) ()) fn)
                                 ; assignByVal (ctExp fe) (ctExp fe) fproj cfe
                                 }) tfs
         ; return csnm }

printExp :: Bool -> DynFlags -> Exp -> Cg ()
printExp nl dflags e1 = do
    go e1 (ctExp e1)
    when nl $ appendStmt [cstm|printf("\n");|]
  where
    go :: Exp -> Ty -> Cg ()
    go e (TArray l t) = printArray dflags e cUpperBound t
      where cUpperBound
              | Literal len <- l = [cexp|$exp:len|]
              | NVar len    <- l = [cexp|$id:len|]
              | otherwise = error "printExp: unknown upper bound!"
    go e _ = printScalar dflags e

printArray dflags e cupper t
  | TBit <- t
  = do { ce <- codeGenExp dflags e
       ; appendStmt [cstm|printBitArrLn($ce, $cupper); |]
       }
  | otherwise
  = do { pcdeclN <- freshName ("__print_cnt_") tint
       ; pvdeclN <- freshName ("__print_val_") t

       ; let pcdeclN_c = name pcdeclN
             pvdeclN_c = name pvdeclN

       ; let pcDeclE  = eVar Nothing pcdeclN
             pvDeclE  = eVar Nothing pvdeclN
             pvAssign = eAssign Nothing
                           pvDeclE (eArrRead Nothing e pcDeclE LISingleton)

       ; extendVarEnv [(pcdeclN, [cexp|$id:pcdeclN_c|])
                      ,(pvdeclN, [cexp|$id:pvdeclN_c|])] $ do

       ; (e1_decls, e1_stms, ce1) <- inNewBlock $ codeGenExp dflags pvAssign
       ; (e2_decls, e2_stms, ce2) <- inNewBlock $ printScalar dflags pvDeclE
       ; (e3_decls, e3_stms, ce3) <- inNewBlock $ printScalar dflags
                                     (eVal Nothing TString (VString ","))

       ; appendDecls e1_decls
       ; appendDecls e2_decls
       ; appendDecls e3_decls

       ; appendStmt [cstm|for(int $id:pcdeclN_c=0; $id:pcdeclN_c < $exp:cupper ; $id:pcdeclN_c++) {
                            $ty:(codeGenTyAlg t) $id:pvdeclN_c;
                            $stms:e1_stms
                            $stms:e2_stms
                            $stms:e3_stms
                          }|]
       }

printScalar dflags e = do
   ce1 <- codeGenExp dflags e
   appendStmt $
     case ctExp e of
       TUnit        -> [cstm|printf("UNIT");      |]
       TBit         -> [cstm| printf("%d", $ce1); |]
       TBool        -> [cstm| printf("%d", $ce1); |]
       TString      -> [cstm| printf("%s", $ce1); |]
       TInt {}      -> [cstm| printf("%ld", $ce1);|]
       TDouble      -> [cstm| printf("%f", $ce1); |]
       ty | isComplexTy ty
          -> [cstm| printf("(%ld,%ld)", $ce1.re, $ce1.im);|]
          | otherwise
          -> error $ "Don't know how to print value of type " ++ show ty

------------------------------------------------------------------------------
-- | Generation of parameter signatures and argument lists
------------------------------------------------------------------------------

<<<<<<< HEAD
codeGenParamByRef :: EId -> Cg [C.Param]
codeGenParamByRef nm = codegen_param_byref nm (nameTyp nm)
=======
codeGenParamByRef :: (Name,Ty) -> Cg [C.Param]
codeGenParamByRef (nm, ty@(TArr (Literal l) _)) = do
    unused <- freshName ("__prm_by_ref_unused_")
    return [cparams|$ty:(codeGenTy ty) $id:(name nm), int $id:(name unused)|]
>>>>>>> 637ca831

codegen_param_byref nm ty@(TArray (Literal l) _) = do
    unused <- freshVar ("__unused_")
    return [cparams|$ty:(codeGenTy ty) $id:(name nm), int $id:unused|]

codegen_param_byref nm ty@(TArray (NVar c) _) =
    return [cparams|$ty:(codeGenTy ty) $id:(name nm), int $id:c|]

codegen_param_byref nm ty = do
    return [cparams|$ty:(tyByRef ty) $id:(name nm)|]
  where
    tyByRef :: Ty -> C.Type
    tyByRef ty
<<<<<<< HEAD
        | isArrayTy ty = codeGenTy ty
        | otherwise    = [cty|$ty:(codeGenTy ty)*|]

codeGenParamsByRef :: [EId] -> Cg [C.Param]
codeGenParamsByRef params
  = concat <$> mapM codeGenParamByRef params

codeGenParam :: EId -> Cg [C.Param]
codeGenParam nm
  = codegen_param nm (nameTyp nm)

codegen_param nm (ty@(TArray (Literal l) _)) = do
     unused <- freshVar ("__unused_")
     let pname = getNameWithUniq nm
     return [cparams|$ty:(codeGenTy ty) $id:pname, int $id:unused|]

codegen_param nm (ty@(TArray (NVar c) _)) =
     let pname = getNameWithUniq nm
     in
     return [cparams|$ty:(codeGenTy ty) $id:pname, int $id:c|]

codegen_param nm ty
  = do { b <- isStructPtrType ty
       ; let pname = getNameWithUniq nm
       ; return $
         -- NB: b = False applies to ordinary arrays
         if b then [cparams|$ty:(codeGenTy ty) * $id:pname |]
              else [cparams|$ty:(codeGenTy ty) $id:pname  |]
       }

codeGenParams :: [EId] -> Cg [C.Param]
=======
        | isArrTy ty = codeGenTy ty
        | otherwise  = [cty|$ty:(codeGenTy ty)*|]

codeGenParamsByRef :: [(Name,Ty)] -> Cg [C.Param]
codeGenParamsByRef params = concat <$> mapM codeGenParamByRef params

codeGenParam :: (Name, Ty) -> Cg [C.Param]
codeGenParam (nm, ty@(TArr (Literal l) _)) = do
    unused <- freshName ("__prm_unused_")
    let pname = getNameWithUniq nm
    return [cparams|$ty:(codeGenTy ty) $id:pname, int $id:(name unused)|]

codeGenParam (nm, ty@(TArr (NVar c m) _)) =
    let pname = getNameWithUniq nm
    in
    return [cparams|$ty:(codeGenTy ty) $id:pname, int $id:(name c)|]

codeGenParam (nm, ty)
 = do { b <- isStructPtrType ty
      ; let pname = getNameWithUniq nm
      ; return $
        -- NB: b = False applies to ordinary arrays
        if b then [cparams|$ty:(codeGenTy ty) * $id:pname |]
             else [cparams|$ty:(codeGenTy ty) $id:pname  |] }

codeGenParams :: [(Name,Ty)] -> Cg [C.Param]
>>>>>>> 637ca831
codeGenParams prms = go prms []
  where go [] acc = return []
        go (nm:rest) acc
          | ty@(TArray (NVar c) tybase) <- nameTyp nm
          , c `elem` acc
          =  do { c' <- freshVar c
                  -- NB: avoiding binding the same length var twice
                ; ps  <- codegen_param nm (TArray (NVar c') tybase)
                ; ps' <- go rest acc
                ; return (ps ++ ps')
                }
          | ty@(TArray (NVar c) tybase) <- nameTyp nm
          = do { ps <- codeGenParam nm
               ; ps' <- go rest (c:acc)
               ; return (ps ++ ps') }
        go (other:rest) acc
          = do { ps <- codeGenParam other
               ; ps' <- go rest acc
               ; return (ps ++ ps')
               }


<<<<<<< HEAD
codeGenArg :: DynFlags -> Exp -> Cg [C.Exp]
codeGenArg dflags e = do
    ce   <- codeGenExp dflags e
    clen <- case ctExp e of
              TArray (Literal l) _ -> return [[cexp|$int:l|]]
              TArray (NVar n)    _ -> return [[cexp|$id:n|]]
              _                    -> return []
    return $ ce : clen

codeGenArgByRef :: DynFlags -> Exp -> Cg [C.Exp]
codeGenArgByRef dflags e
    | isArrayTy (ctExp e) = codeGenArg dflags e
    | otherwise
    = do { ce <- codeGenExp dflags e
         ; case ce of
             C.Var (C.Id {}) _
              -> do { alloc_as_ptr <- isStructPtrType (ctExp e)
                    ; if alloc_as_ptr || isArrayTy (ctExp e)
                      then return [ [cexp|$ce|] ]
                      else return [ [cexp|&$ce|] ]
                    }
             _otherwise -- A bit of a weird case. Create storage and pass addr of storage
              -> do { new_tmp <- freshVar "clos_ref_arg"
                    ; let ety = ctExp e
                    ; g <- codeGenDeclGroup new_tmp ety
                    ; appendDecl g
                    ; assignByVal ety ety [cexp|$id:new_tmp|] ce
                    ; alloc_as_ptr <- isStructPtrType ety -- Pointer?
                    ; if alloc_as_ptr || isArrayTy ety
                            -- Already a ptr
                       then return [ [cexp| $id:new_tmp   |] ]
                            -- Otherwise take address
                       else return [ [cexp| & $id:new_tmp |] ]
                    }
         }
=======
>>>>>>> 637ca831

------------------------------------------------------------------------------
-- | Declarations and Globals
------------------------------------------------------------------------------

-- ^ Only declare globals
codeGenGlobalDeclsOnlyAlg :: DynFlags
                          -> [(EId, Maybe Exp)]
                          -> Cg [C.Definition]
codeGenGlobalDeclsOnlyAlg dflags = mapM $ \(nm, me) ->
  codeGenDeclDef (name nm) (nameTyp nm)

-- ^ Only initialize globals
codeGenGlobalInitsOnly :: DynFlags -> [MutVar] -> Cg ()
codeGenGlobalInitsOnly dflags defs = mapM_ go defs
  where
    go :: MutVar -> Cg ()
    go MutVar{..} =
      case mutInit of
        Just e -> do
          ce <- codeGenExp dflags e
          assignByVal (ctExp e) (ctExp e) [cexp|$id:(name mutVar)|] ce
        Nothing ->
          return ()

------------------------------------------------------------------------------
-- | Reading/writing to/from arrays
------------------------------------------------------------------------------

data ArrIdx 
  = AIdxCExp C.Exp      -- A C expression index
  | AIdxStatic Int      -- A statically known index 
  | AIdxMult Int C.Exp  -- A statically known multiple of unknown C.Exp


cexp_of_idx :: ArrIdx -> C.Exp
cexp_of_idx (AIdxStatic i)   = [cexp| $int:i|]
cexp_of_idx (AIdxCExp ce)    = ce
cexp_of_idx (AIdxMult i ce)  = [cexp| $int:i*$ce|]

codeGenArrRead :: DynFlags
               -> Ty
               -> C.Exp              -- ce1
               -> ArrIdx             -- ce2 or static index
               -> LengthInfo -- rng
               -> Cg C.Exp   -- ce1[ce2...ce2+rng-1]
<<<<<<< HEAD
codeGenArrRead dflags (TArray _ TBit) ce1 ce2 LISingleton
=======
codeGenArrRead dflags (TArr _ TBit) ce1 mb_ce2 LISingleton
>>>>>>> 637ca831
  = do { res <- genSym "bitres"
       ; codeGenDeclGroup res TBit >>= appendDecl
       ; appendStmt $ [cstm| bitRead($ce1,$(cexp_of_idx mb_ce2),& $id:res); |]
       ; return [cexp| $id:res |] }
<<<<<<< HEAD
codeGenArrRead dflags (TArray _ TBit) ce1 ce2 (LILength l)
  = do { res <- genSym "bitarrres"
       ; codeGenDeclGroup res (TArray (Literal l) TBit) >>= appendDecl
       ; appendStmt [cstm| bitArrRead($ce1,$ce2,$int:l,$id:res);  |]
       ; return [cexp| $id:res |] }
codeGenArrRead dflags (TArray _ tbase) ce1 ce2 LISingleton
=======

codeGenArrRead dflags (TArr _ TBit) ce1 mb_ce2 (LILength l)
  = do { res <- genSym "bitarrres"
       ; codeGenDeclGroup res (TArr (Literal l) TBit) >>= appendDecl
       ; case mb_ce2 of 
           AIdxStatic i 
             | i `mod` 8 == 0 && l == 8 
             -> appendStmt $ [cstm| * $id:res = $ce1[$int:(i `div` 8)];|]
           AIdxMult i ce2
             | i >= 8 && i `mod` 8 == 0 && l == 8
             -> appendStmt $ [cstm| * $id:res = $ce1[$int:(i `div` 8)*$ce2]; |]
           _otherwise
             -> appendStmt [cstm| 
                   bitArrRead($ce1,$(cexp_of_idx mb_ce2),$int:l,$id:res); |]
       ; return [cexp| $id:res |] 
       }

codeGenArrRead dflags (TArr _ tbase) ce1 mb_ce2 LISingleton
>>>>>>> 637ca831
  = do { b <- isStructPtrType tbase
       ; let ce2 = cexp_of_idx mb_ce2
       ; if b then return [cexp| &($ce1[$ce2])|]
              else return [cexp| $ce1[$ce2]|]
       }
<<<<<<< HEAD
codeGenArrRead dflags (TArray _ tbase) ce1 ce2 (LILength _)
  = return [cexp|& ($ce1[$ce2])|]
=======
codeGenArrRead dflags (TArr _ tbase) ce1 mb_ce2 (LILength _)
  = let ce2 = cexp_of_idx mb_ce2 
    in return [cexp|& ($ce1[$ce2])|]
>>>>>>> 637ca831
codeGenArrRead _ ty _ _ _
  = fail ("codeGenArrRead: non-array type " ++ show ty)



codeGenArrWrite_stored :: DynFlags
                -> Ty
                -> C.Exp       -- c1
                -> ArrIdx      -- c2
                -> LengthInfo  -- rng
                -> Exp Ty      -- c3
                -> Cg ()       -- c1[c2...c2+rng-1] := c3
codeGenArrWrite_stored dflags t@(TArr _ ty) ce1 mb_ce2 range e3
  | ty /= TBit
  = do { cread <- codeGenArrRead dflags t ce1 mb_ce2 range
       ; let tres = case range of 
                      LISingleton -> ty
                      LILength l  -> TArr (Literal l) ty
       ; _unit_always <- codeGenExpAndStore dflags (tres,cread) e3
       ; return ();
       }
  | otherwise
  = do { ce3 <- codeGenExp dflags e3 
       ; codeGenArrWrite dflags t ce1 mb_ce2 range ce3
       }
codeGenArrWrite_stored dflags _t ce1 mb_ce2 range e3
  = fail ("codeGenArrWrite: non-array type " ++ show _t)

codeGenArrWrite :: DynFlags
                -> Ty
                -> C.Exp       -- c1
                -> ArrIdx      -- c2
                -> LengthInfo  -- rng
                -> C.Exp       -- c3
                -> Cg ()       -- c1[c2...c2+rng-1] := c3
<<<<<<< HEAD
codeGenArrWrite dflags (TArray _ TBit) ce1 ce2 LISingleton ce3
  = appendStmt [cstm| bitWrite($ce1,$ce2,$ce3);|]
codeGenArrWrite dflags (TArray _ TBit) ce1 ce2 (LILength l) ce3
  = appendStmt $ [cstm| bitArrWrite($ce3,$ce2,$int:l,$ce1); |]
codeGenArrWrite dflags t@(TArray l tbase) ce1 ce2 LISingleton ce3
  = do { cread <- codeGenArrRead dflags t ce1 ce2 LISingleton
       ; assignByVal tbase tbase cread ce3 }

codeGenArrWrite dflags (TArray _ ty) ce1 ce2 (LILength l) ce3
  = appendStmt [cstm| blink_copy((void*)(& $ce1[$ce2]),
=======
codeGenArrWrite dflags (TArr _ TBit) ce1 mb_ce2 LISingleton ce3
  = appendStmt [cstm| bitWrite($ce1,$(cexp_of_idx mb_ce2),$ce3);|]

codeGenArrWrite dflags (TArr _ TBit) ce1 (AIdxStatic idx) (LILength l) ce3
  | idx `mod` 8 == 0 && l == 8
  = appendStmt $ [cstm| $ce1[$int:(idx `div` 8)] = * $ce3; |]
codeGenArrWrite dflags (TArr _ TBit) ce1 (AIdxMult n cidx) (LILength l) ce3
  | n `mod` 8 == 0 && (n >= 8) && l == 8
  = appendStmt $ [cstm| $ce1[$int:(n `div` 8) * $cidx] = * $ce3; |]

codeGenArrWrite dflags (TArr _ TBit) ce1 mb_ce2 (LILength l) ce3
  = appendStmt $ [cstm| bitArrWrite($ce3,$(cexp_of_idx mb_ce2),$int:l,$ce1); |]

codeGenArrWrite dflags t@(TArr l tbase) ce1 mb_ce2 LISingleton ce3
  = do { cread <- codeGenArrRead dflags t ce1 mb_ce2 LISingleton
       ; assignByVal tbase tbase cread ce3 }

codeGenArrWrite dflags (TArr _ ty) ce1 mb_ce2 (LILength l) ce3
  = appendStmt [cstm| blink_copy((void*)(& $ce1[$(cexp_of_idx mb_ce2)]),
>>>>>>> 637ca831
                        (void*)($ce3), ($int:l)*sizeof($ty:(codeGenTy ty)));|]
codeGenArrWrite _ ty _ _ _ _
  = fail ("codeGenArrWrite: non-array type " ++ show ty)<|MERGE_RESOLUTION|>--- conflicted
+++ resolved
@@ -46,13 +46,9 @@
 import CgMonad
 import CgTypes
 import CgLUT
-<<<<<<< HEAD
 import Utils
-
 import CtExpr
-=======
 import {-# SOURCE #-} CgCall
->>>>>>> 637ca831
 
 import Text.Parsec.Pos ( SourcePos )
 
@@ -181,16 +177,16 @@
 
 codeGenExpAndStore :: DynFlags
                    -> (Ty, C.Exp) -- Where to store the result Exp Ty
-                   -> Exp Ty      -- RHS of assignment
+                   -> Exp         -- RHS of assignment
                    -> Cg C.Exp    -- Result of assignment: UNIT always
 codeGenExpAndStore dflags (ty1,ce1) e2
-  | ECall ef@(MkExp { unExp = EVar nef }) eargs <- unExp e2
+  | ECall nef eargs <- unExp e2
   = do { codeGenCall_store dflags (expLoc e2) ty1 ce1 nef eargs
        ; return [cexp|UNIT|]
        }
   | otherwise
   = do { ce2 <- codeGenExp dflags e2
-       ; assignByVal ty1 (info e2) ce1 ce2
+       ; assignByVal ty1 (ctExp e2) ce1 ce2
        ; return [cexp|UNIT|]
        }
 
@@ -226,54 +222,35 @@
 
     go t (EAssign e1 e2) = do
         ce1 <- codeGenExp dflags e1
-<<<<<<< HEAD
-        ce2 <- codeGenExp dflags e2
-        assignByVal (ctExp e1) (ctExp e2) ce1 ce2
-        return [cexp|UNIT|]
-=======
-        codeGenExpAndStore dflags (info e1, ce1) e2
+        codeGenExpAndStore dflags (ctExp e1, ce1) e2
 
     go t (EArrRead e1 e2 r)
-      | (EVal (VInt i2)) <- unExp e2
+      | (EVal _t (VInt i2)) <- unExp e2
       , let ii2 :: Int = fromIntegral i2
       = do { ce1 <- codeGenExp dflags e1
-           ; cgBoundsCheck dflags (expLoc e0) (info e1) [cexp| $int:ii2|] r
-           ; codeGenArrRead dflags (info e1) ce1 (AIdxStatic ii2) r }
->>>>>>> 637ca831
+           ; cgBoundsCheck dflags (expLoc e0) (ctExp e1) [cexp| $int:ii2|] r
+           ; codeGenArrRead dflags (ctExp e1) ce1 (AIdxStatic ii2) r }
 
     go t (EArrRead e1 e2 r) = do
         ce1 <- codeGenExp dflags e1
         ce2 <- codeGenExp dflags e2
-<<<<<<< HEAD
         cgBoundsCheck dflags (expLoc e0) (ctExp e1) ce2 r
-        codeGenArrRead dflags (ctExp e1) ce1 ce2 r
-=======
-        cgBoundsCheck dflags (expLoc e0) (info e1) ce2 r
-        codeGenArrRead dflags (info e1) ce1 (AIdxCExp ce2) r
+        codeGenArrRead dflags (ctExp e1) ce1 (AIdxCExp ce2) r
 
     go t (EArrWrite e1 e2 l e3) 
-      | (EVal (VInt i2)) <- unExp e2
+      | (EVal _t (VInt i2)) <- unExp e2
       , let ii2 :: Int = fromIntegral i2
       = do { ce1 <- codeGenExp dflags e1
            -- ; ce3 <- codeGenExp dflags e3
-           ; cgBoundsCheck dflags (expLoc e0) (info e1) [cexp| $int:ii2|] l
-           ; codeGenArrWrite_stored dflags (info e1) ce1 (AIdxStatic ii2) l e3
+           ; cgBoundsCheck dflags (expLoc e0) (ctExp e1) [cexp| $int:ii2|] l
+           ; codeGenArrWrite_stored dflags (ctExp e1) ce1 (AIdxStatic ii2) l e3
            ; return [cexp|UNIT|]
            }
->>>>>>> 637ca831
-
     go t (EArrWrite e1 e2 l e3) = do
         ce1 <- codeGenExp dflags e1
         ce2 <- codeGenExp dflags e2
-<<<<<<< HEAD
-        ce3 <- codeGenExp dflags e3
         cgBoundsCheck dflags (expLoc e0) (ctExp e1) ce2 l
-        codeGenArrWrite dflags (ctExp e1) ce1 ce2 l ce3
-=======
-        -- ce3 <- codeGenExp dflags e3
-        cgBoundsCheck dflags (expLoc e0) (info e1) ce2 l
-        codeGenArrWrite_stored dflags (info e1) ce1 (AIdxCExp ce2) l e3
->>>>>>> 637ca831
+        codeGenArrWrite_stored dflags (ctExp e1) ce1 (AIdxCExp ce2) l e3
         return [cexp|UNIT|]
 
     go t (EWhile econd ebody) = do
@@ -416,109 +393,7 @@
         codeGenExp dflags e2
 
     go t ce@(ECall nef eargs) = do
-
-
-        codeGenCall_alloc dflags (expLoc e0) (info e0) nef eargs
-
-        -- -- Here first look if there is a name replacement created due to
-        -- -- possible multiple calls of the same local function
-        -- -- Invariant: ef = EVar nm
-
-        -- (real_f_name, closure_params) <- lookupExpFunEnv nef
-
-        -- let is_external = isPrefixOf "__ext" (name real_f_name)
-
-        -- withDisabledBCWhen is_external $ do
-
-        -- let cef = [cexp|$id:(name real_f_name)|]
-
-<<<<<<< HEAD
-        -- Extra closure arguments
-        let closure_args = [MkExp (EVar nm) (expLoc e0) ()
-                                | nm <- closure_params]
-        cclosure_args <- concat <$> mapM (codeGenArgByRef dflags) closure_args
-=======
-        -- -- Standard function arguments
-        -- ceargs <- concat <$> mapM (codeGenArg dflags) eargs
->>>>>>> 637ca831
-
-        -- -- Extra closure arguments
-        -- let closure_args = [MkExp (EVar nm) (expLoc e0) ty
-        --                         | (nm,ty) <- closure_params]
-        -- cclosure_args <- concat <$> mapM (codeGenArgByRef dflags) closure_args
-
-        -- let cargs = ceargs ++ cclosure_args
-
-<<<<<<< HEAD
-        let retTy = ctExp e0
-=======
-        -- -- [external-retf] GS: It seems like we're relying on some very tricky
-        -- -- invariants here to ensure that cer =
-        -- -- retf_<name-of-external-function> when the lookup comes back empty!
-        -- -- This seems bad :-)
->>>>>>> 637ca831
-
-        -- let retTy = info e0
-
-        -- -- liftIO $ putStrLn $ "retTy = " ++ show retTy
-
-<<<<<<< HEAD
-        newNm <- genSym $ name nef ++ "_" ++ getLnNumInStr (expLoc e0)
-
-        let retNewN = toName ("__retcall_" ++ newNm) Nothing retTy
-            cer     = [cexp|$id:(name retNewN)|]
-
-        appendDecls =<<
-           codeGenDeclGlobalGroups dflags [retNewN]
-
-        case retTy of
-          TArray li _ty
-            | let clen = case li of Literal l -> [cexp| $int:l|]
-                                    NVar c -> [cexp| $id:c|]
-            -> inAllocFrame $
-               appendStmt [cstm|$(cef)($cer, $clen, $args:cargs);|]
-
-          _ | is_struct_ptr
-            -> inAllocFrame $
-               appendStmt [cstm|$(cef)($cer, $args:cargs);|]
-
-            | otherwise
-           -> inAllocFrame $
-              appendStmt [cstm| $cer = $(cef)($args:cargs);|]
-
-        return [cexp|$cer|]
-
-=======
-        -- is_struct_ptr <- isStructPtrType retTy
-
-        -- newNm <- freshName $ name nef ++ "_" ++ getLnNumInStr (expLoc e0)
-        
-        -- let retNewN = toName ("__retcall_" ++ name newNm) Nothing Nothing
-        --     cer     = [cexp|$id:(name retNewN)|]
-
-        -- appendDecls =<<
-        --    codeGenDeclGlobalGroups dflags [(retNewN, retTy, Nothing)]
-
-        -- case retTy of
-        --   TArr li _ty
-        --     | let clen = case li of Literal l -> [cexp| $int:l|]
-        --                             NVar c _m -> [cexp| $id:(name c)|]
-        --     -> inAllocFrame $
-        --        appendStmt [cstm|$(cef)($cer, $clen, $args:cargs);|]
-
-        --   _ | is_struct_ptr
-        --     -> inAllocFrame $
-        --        appendStmt [cstm|$(cef)($cer, $args:cargs);|]
-
-        --     | otherwise
-        --    -> inAllocFrame $ 
-        --       appendStmt [cstm| $cer = $(cef)($args:cargs);|]
-        
-        -- return [cexp|$cer|]  
-         
->>>>>>> 637ca831
-
-
+        codeGenCall_alloc dflags (expLoc e0) (ctExp e0) nef eargs
 
     go t (EIf e1 e2 e3) = do
         ce1 <- codeGenExp dflags e1
@@ -664,15 +539,8 @@
 -- | Generation of parameter signatures and argument lists
 ------------------------------------------------------------------------------
 
-<<<<<<< HEAD
 codeGenParamByRef :: EId -> Cg [C.Param]
 codeGenParamByRef nm = codegen_param_byref nm (nameTyp nm)
-=======
-codeGenParamByRef :: (Name,Ty) -> Cg [C.Param]
-codeGenParamByRef (nm, ty@(TArr (Literal l) _)) = do
-    unused <- freshName ("__prm_by_ref_unused_")
-    return [cparams|$ty:(codeGenTy ty) $id:(name nm), int $id:(name unused)|]
->>>>>>> 637ca831
 
 codegen_param_byref nm ty@(TArray (Literal l) _) = do
     unused <- freshVar ("__unused_")
@@ -686,13 +554,11 @@
   where
     tyByRef :: Ty -> C.Type
     tyByRef ty
-<<<<<<< HEAD
         | isArrayTy ty = codeGenTy ty
         | otherwise    = [cty|$ty:(codeGenTy ty)*|]
 
 codeGenParamsByRef :: [EId] -> Cg [C.Param]
-codeGenParamsByRef params
-  = concat <$> mapM codeGenParamByRef params
+codeGenParamsByRef params = concat <$> mapM codeGenParamByRef params
 
 codeGenParam :: EId -> Cg [C.Param]
 codeGenParam nm
@@ -718,34 +584,6 @@
        }
 
 codeGenParams :: [EId] -> Cg [C.Param]
-=======
-        | isArrTy ty = codeGenTy ty
-        | otherwise  = [cty|$ty:(codeGenTy ty)*|]
-
-codeGenParamsByRef :: [(Name,Ty)] -> Cg [C.Param]
-codeGenParamsByRef params = concat <$> mapM codeGenParamByRef params
-
-codeGenParam :: (Name, Ty) -> Cg [C.Param]
-codeGenParam (nm, ty@(TArr (Literal l) _)) = do
-    unused <- freshName ("__prm_unused_")
-    let pname = getNameWithUniq nm
-    return [cparams|$ty:(codeGenTy ty) $id:pname, int $id:(name unused)|]
-
-codeGenParam (nm, ty@(TArr (NVar c m) _)) =
-    let pname = getNameWithUniq nm
-    in
-    return [cparams|$ty:(codeGenTy ty) $id:pname, int $id:(name c)|]
-
-codeGenParam (nm, ty)
- = do { b <- isStructPtrType ty
-      ; let pname = getNameWithUniq nm
-      ; return $
-        -- NB: b = False applies to ordinary arrays
-        if b then [cparams|$ty:(codeGenTy ty) * $id:pname |]
-             else [cparams|$ty:(codeGenTy ty) $id:pname  |] }
-
-codeGenParams :: [(Name,Ty)] -> Cg [C.Param]
->>>>>>> 637ca831
 codeGenParams prms = go prms []
   where go [] acc = return []
         go (nm:rest) acc
@@ -767,46 +605,6 @@
                ; return (ps ++ ps')
                }
 
-
-<<<<<<< HEAD
-codeGenArg :: DynFlags -> Exp -> Cg [C.Exp]
-codeGenArg dflags e = do
-    ce   <- codeGenExp dflags e
-    clen <- case ctExp e of
-              TArray (Literal l) _ -> return [[cexp|$int:l|]]
-              TArray (NVar n)    _ -> return [[cexp|$id:n|]]
-              _                    -> return []
-    return $ ce : clen
-
-codeGenArgByRef :: DynFlags -> Exp -> Cg [C.Exp]
-codeGenArgByRef dflags e
-    | isArrayTy (ctExp e) = codeGenArg dflags e
-    | otherwise
-    = do { ce <- codeGenExp dflags e
-         ; case ce of
-             C.Var (C.Id {}) _
-              -> do { alloc_as_ptr <- isStructPtrType (ctExp e)
-                    ; if alloc_as_ptr || isArrayTy (ctExp e)
-                      then return [ [cexp|$ce|] ]
-                      else return [ [cexp|&$ce|] ]
-                    }
-             _otherwise -- A bit of a weird case. Create storage and pass addr of storage
-              -> do { new_tmp <- freshVar "clos_ref_arg"
-                    ; let ety = ctExp e
-                    ; g <- codeGenDeclGroup new_tmp ety
-                    ; appendDecl g
-                    ; assignByVal ety ety [cexp|$id:new_tmp|] ce
-                    ; alloc_as_ptr <- isStructPtrType ety -- Pointer?
-                    ; if alloc_as_ptr || isArrayTy ety
-                            -- Already a ptr
-                       then return [ [cexp| $id:new_tmp   |] ]
-                            -- Otherwise take address
-                       else return [ [cexp| & $id:new_tmp |] ]
-                    }
-         }
-=======
->>>>>>> 637ca831
-
 ------------------------------------------------------------------------------
 -- | Declarations and Globals
 ------------------------------------------------------------------------------
@@ -848,31 +646,18 @@
 
 codeGenArrRead :: DynFlags
                -> Ty
-               -> C.Exp              -- ce1
-               -> ArrIdx             -- ce2 or static index
+               -> C.Exp      -- ce1
+               -> ArrIdx     -- ce2 or static index
                -> LengthInfo -- rng
                -> Cg C.Exp   -- ce1[ce2...ce2+rng-1]
-<<<<<<< HEAD
-codeGenArrRead dflags (TArray _ TBit) ce1 ce2 LISingleton
-=======
-codeGenArrRead dflags (TArr _ TBit) ce1 mb_ce2 LISingleton
->>>>>>> 637ca831
+codeGenArrRead dflags (TArray _ TBit) ce1 mb_ce2 LISingleton
   = do { res <- genSym "bitres"
        ; codeGenDeclGroup res TBit >>= appendDecl
        ; appendStmt $ [cstm| bitRead($ce1,$(cexp_of_idx mb_ce2),& $id:res); |]
        ; return [cexp| $id:res |] }
-<<<<<<< HEAD
-codeGenArrRead dflags (TArray _ TBit) ce1 ce2 (LILength l)
+codeGenArrRead dflags (TArray _ TBit) ce1 mb_ce2 (LILength l)
   = do { res <- genSym "bitarrres"
        ; codeGenDeclGroup res (TArray (Literal l) TBit) >>= appendDecl
-       ; appendStmt [cstm| bitArrRead($ce1,$ce2,$int:l,$id:res);  |]
-       ; return [cexp| $id:res |] }
-codeGenArrRead dflags (TArray _ tbase) ce1 ce2 LISingleton
-=======
-
-codeGenArrRead dflags (TArr _ TBit) ce1 mb_ce2 (LILength l)
-  = do { res <- genSym "bitarrres"
-       ; codeGenDeclGroup res (TArr (Literal l) TBit) >>= appendDecl
        ; case mb_ce2 of 
            AIdxStatic i 
              | i `mod` 8 == 0 && l == 8 
@@ -885,22 +670,15 @@
                    bitArrRead($ce1,$(cexp_of_idx mb_ce2),$int:l,$id:res); |]
        ; return [cexp| $id:res |] 
        }
-
-codeGenArrRead dflags (TArr _ tbase) ce1 mb_ce2 LISingleton
->>>>>>> 637ca831
+codeGenArrRead dflags (TArray _ tbase) ce1 mb_ce2 LISingleton
   = do { b <- isStructPtrType tbase
        ; let ce2 = cexp_of_idx mb_ce2
        ; if b then return [cexp| &($ce1[$ce2])|]
               else return [cexp| $ce1[$ce2]|]
        }
-<<<<<<< HEAD
-codeGenArrRead dflags (TArray _ tbase) ce1 ce2 (LILength _)
-  = return [cexp|& ($ce1[$ce2])|]
-=======
-codeGenArrRead dflags (TArr _ tbase) ce1 mb_ce2 (LILength _)
+codeGenArrRead dflags (TArray _ tbase) ce1 mb_ce2 (LILength _)
   = let ce2 = cexp_of_idx mb_ce2 
     in return [cexp|& ($ce1[$ce2])|]
->>>>>>> 637ca831
 codeGenArrRead _ ty _ _ _
   = fail ("codeGenArrRead: non-array type " ++ show ty)
 
@@ -911,14 +689,15 @@
                 -> C.Exp       -- c1
                 -> ArrIdx      -- c2
                 -> LengthInfo  -- rng
-                -> Exp Ty      -- c3
+                -> Exp         -- c3
                 -> Cg ()       -- c1[c2...c2+rng-1] := c3
-codeGenArrWrite_stored dflags t@(TArr _ ty) ce1 mb_ce2 range e3
+codeGenArrWrite_stored dflags t@(TArray _ ty) ce1 mb_ce2 range e3
   | ty /= TBit
   = do { cread <- codeGenArrRead dflags t ce1 mb_ce2 range
        ; let tres = case range of 
                       LISingleton -> ty
-                      LILength l  -> TArr (Literal l) ty
+                      LILength l  -> TArray (Literal l) ty
+                      LIMeta {}   -> error "codeGenArrWrite_stored: what IS LIMeta?" 
        ; _unit_always <- codeGenExpAndStore dflags (tres,cread) e3
        ; return ();
        }
@@ -936,38 +715,25 @@
                 -> LengthInfo  -- rng
                 -> C.Exp       -- c3
                 -> Cg ()       -- c1[c2...c2+rng-1] := c3
-<<<<<<< HEAD
-codeGenArrWrite dflags (TArray _ TBit) ce1 ce2 LISingleton ce3
-  = appendStmt [cstm| bitWrite($ce1,$ce2,$ce3);|]
-codeGenArrWrite dflags (TArray _ TBit) ce1 ce2 (LILength l) ce3
-  = appendStmt $ [cstm| bitArrWrite($ce3,$ce2,$int:l,$ce1); |]
-codeGenArrWrite dflags t@(TArray l tbase) ce1 ce2 LISingleton ce3
-  = do { cread <- codeGenArrRead dflags t ce1 ce2 LISingleton
-       ; assignByVal tbase tbase cread ce3 }
-
-codeGenArrWrite dflags (TArray _ ty) ce1 ce2 (LILength l) ce3
-  = appendStmt [cstm| blink_copy((void*)(& $ce1[$ce2]),
-=======
-codeGenArrWrite dflags (TArr _ TBit) ce1 mb_ce2 LISingleton ce3
+codeGenArrWrite dflags (TArray _ TBit) ce1 mb_ce2 LISingleton ce3
   = appendStmt [cstm| bitWrite($ce1,$(cexp_of_idx mb_ce2),$ce3);|]
 
-codeGenArrWrite dflags (TArr _ TBit) ce1 (AIdxStatic idx) (LILength l) ce3
+codeGenArrWrite dflags (TArray _ TBit) ce1 (AIdxStatic idx) (LILength l) ce3
   | idx `mod` 8 == 0 && l == 8
   = appendStmt $ [cstm| $ce1[$int:(idx `div` 8)] = * $ce3; |]
-codeGenArrWrite dflags (TArr _ TBit) ce1 (AIdxMult n cidx) (LILength l) ce3
+codeGenArrWrite dflags (TArray _ TBit) ce1 (AIdxMult n cidx) (LILength l) ce3
   | n `mod` 8 == 0 && (n >= 8) && l == 8
   = appendStmt $ [cstm| $ce1[$int:(n `div` 8) * $cidx] = * $ce3; |]
 
-codeGenArrWrite dflags (TArr _ TBit) ce1 mb_ce2 (LILength l) ce3
+codeGenArrWrite dflags (TArray _ TBit) ce1 mb_ce2 (LILength l) ce3
   = appendStmt $ [cstm| bitArrWrite($ce3,$(cexp_of_idx mb_ce2),$int:l,$ce1); |]
 
-codeGenArrWrite dflags t@(TArr l tbase) ce1 mb_ce2 LISingleton ce3
+codeGenArrWrite dflags t@(TArray l tbase) ce1 mb_ce2 LISingleton ce3
   = do { cread <- codeGenArrRead dflags t ce1 mb_ce2 LISingleton
        ; assignByVal tbase tbase cread ce3 }
 
-codeGenArrWrite dflags (TArr _ ty) ce1 mb_ce2 (LILength l) ce3
+codeGenArrWrite dflags (TArray _ ty) ce1 mb_ce2 (LILength l) ce3
   = appendStmt [cstm| blink_copy((void*)(& $ce1[$(cexp_of_idx mb_ce2)]),
->>>>>>> 637ca831
                         (void*)($ce3), ($int:l)*sizeof($ty:(codeGenTy ty)));|]
 codeGenArrWrite _ ty _ _ _ _
   = fail ("codeGenArrWrite: non-array type " ++ show ty)