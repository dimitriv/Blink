--- conflicted
+++ resolved
@@ -627,16 +627,11 @@
               else return ()
 
             if [cexp|$id:stateVar < $int:n|]
-<<<<<<< HEAD
-              then do ce <- codeGenArrRead dflags (ctExp e) [cexp|$id:expVar|] [cexp|$id:stateVar|] LISingleton
+              then do ce <- codeGenArrRead dflags 
+                               (ctExp e) [cexp|$id:expVar|] 
+                               (AIdxCExp [cexp|$id:stateVar|]) LISingleton
+
                       let ty = yldTyOfCTy (ctComp c)
-=======
-              then do ce <- codeGenArrRead dflags 
-                               (info e) [cexp|$id:expVar|] 
-                               (AIdxCExp [cexp|$id:stateVar|]) LISingleton
-
-                      let ty = yldTyOfCTy cty0
->>>>>>> 637ca831
                       assignByVal ty ty [cexp|$id:(yldValOf yh)|] ce
                       appendStmts [cstms|$id:globalWhatIs = YIELD;
                                          ++$id:stateVar;
@@ -1003,12 +998,8 @@
                           }
 
     go (MkComp (Seq c1 c2) csp csinfo) = do
-<<<<<<< HEAD
         let Just c1_done_ty = doneTyOfCTy $ ctComp c1
-        unusedName <- freshName ("__unused_" ++ (getLnNumInStr csp)) c1_done_ty
-=======
-        unusedName <- freshName ("__seq_unused_" ++ (getLnNumInStr csp))
->>>>>>> 637ca831
+        unusedName <- freshName ("__seq_unused_" ++ (getLnNumInStr csp)) c1_done_ty
         codeGenCompTop dflags (MkComp (mkBind c1 (unusedName, c2)) csp csinfo) k
 
     go (MkComp (Var nm) csp _) = do
@@ -1071,13 +1062,8 @@
             kontConsume k
 
         appendLabeledBlock (processNmOf prefix) $ do
-<<<<<<< HEAD
-            codeGenArrWrite dflags aTy [cexp|$id:(doneValOf dh)|]
-                                       [cexp|$id:stateVar|] LISingleton [cexp|$id:(inValOf ih)|]
-=======
             codeGenArrWrite dflags aTy [cexp|$id:(doneValOf dh)|] 
                                        (AIdxCExp [cexp|$id:stateVar|]) LISingleton [cexp|$id:(inValOf ih)|]
->>>>>>> 637ca831
 
             appendStmt [cstm|++$id:stateVar;|]
             if [cexp|$id:stateVar < $int:n|]
@@ -1124,18 +1110,13 @@
     --   branch_var == 0, and to c2_tick/c2_process if branch_var == 0.
     -- o The init function for branch is the only code that modifies branch_var
     --   (to 0 or 1, depending on the value of [e])
-<<<<<<< HEAD
-    go (MkComp (Branch e c1 c2) csp ()) =
-        mkBranch dflags e c1 k c2 k csp -- Pass them the same continuation!
-=======
-    go (MkComp (Branch e c1 c2) csp (CTBase cty0)) 
+    go (MkComp (Branch e c1 c2) csp ()) 
        | Just True <- evalBool e
        = codeGenCompTop dflags c1 k
        | Just False <- evalBool e
        = codeGenCompTop dflags c2 k
        | otherwise
        = mkBranch dflags e c1 k c2 k csp -- Pass them the same continuation!
->>>>>>> 637ca831
 
     go (MkComp (Repeat wdth c1) csp ()) = do
         let cty1 = ctComp c1
@@ -1354,4 +1335,4 @@
        ; unless (null stms) $
          fail "codeGenSharedCtxt_: non-empty statements!"
        ; return a
-       }
+       }