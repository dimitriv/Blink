--- conflicted
+++ resolved
@@ -1,845 +1,833 @@
-{-
-   Copyright (c) Microsoft Corporation
-   All rights reserved.
-
-   Licensed under the Apache License, Version 2.0 (the ""License""); you
-   may not use this file except in compliance with the License. You may
-   obtain a copy of the License at
-
-   http://www.apache.org/licenses/LICENSE-2.0
-
-   THIS CODE IS PROVIDED ON AN *AS IS* BASIS, WITHOUT WARRANTIES OR
-   CONDITIONS OF ANY KIND, EITHER EXPRESS OR IMPLIED, INCLUDING WITHOUT
-   LIMITATION ANY IMPLIED WARRANTIES OR CONDITIONS OF TITLE, FITNESS FOR
-   A PARTICULAR PURPOSE, MERCHANTABLITY OR NON-INFRINGEMENT.
-
-   See the Apache Version 2.0 License for specific language governing
-   permissions and limitations under the License.
--}
-{-# LANGUAGE FlexibleInstances #-}
-{-# LANGUAGE MultiParamTypeClasses #-}
-{-# LANGUAGE QuasiQuotes #-}
-{-# LANGUAGE ScopedTypeVariables #-}
-
-module CgMonad
-  ( IfThenElse(..)
-
-  , Cg
-  , CgError(..)
-  , LUTGenInfo (..)
-  , evalCg
-  , emptyEnv
-  , emptyState
-
-  , Code(..)
-  , inNewBlock
-  , inNewBlock_
-  , collectDefinitions
-  , collectDefinitions_
-  , collectStmts
-  , collectStmts_
-
-  , inAllocFrame
-
-  , collect
-
-  , Handle
-
-  , CompInfo(..)
-  , mkCompInfo
-
-  , CompKont(..)
-  , finalCompKont
-
-  , CompFunGen(..)
-
-  , genSym
-  , getNames
-  , setNames
-  , freshName
-  , nextName
-  , pushName
-  , printNames
-
-  , getLUTHashes
-  , setLUTHashes
-
-  , appendTopDef
-  , appendTopDefs
-  , appendTopDecl
-  , appendTopDecls
-  , appendDecl
-  , appendDecls
-  , appendStmt
-  , appendStmts
-  , appendLabeledBlock
-  , appendStructDef
-
-  , codeStmt
-  , codeStmts
-  , codeDecl
-  , codeDecls
-  , getCode
-  , emitCode
-
-
-  , extendFunEnv
-  , extendVarEnv
-  , extendExpFunEnv
-  , extendCompEnv
-  , extendTyDefEnv
-
-  , withThreadId
-
-  , withClonedState
-
-  , lookupCompFunCode
-  , lookupExpFunEnv
-  , lookupExpFunEnv_maybe
-  , lookupVarEnv
-  , lookupCompCode
-  , lookupTyDefEnv
-  , lookupTaskEnv
-
-  , newHeapAlloc
-  , getMaxStackAlloc
-
-  , isArrTy
-  , getTyPutGetInfo
-
-  , cgTIntName
-  , cgIO
-  , cMAX_STACK_ALLOC
-
-  , withDisabledBC
-  , withDisabledBCWhen
-  , isDisabledBC
-
-  , withModuleName
-  , getHeapContext
-  , getBufContext
-  , getGlobalParams
-  ) where
-
-import Control.Applicative
-import Control.Monad.Error
-import Control.Monad.Reader
-import Control.Monad.State
-import Control.Monad.Writer
-import Data.DList (DList)
-import qualified Data.DList as DL
-import Data.Monoid
-import Data.Maybe (catMaybes)
-import Data.Monoid
-import Data.Loc (noLoc)
-import qualified Data.Loc
-import qualified Data.Symbol
-import Control.Monad (ap)
-import Control.Monad.IO.Class (MonadIO(..))
-import qualified Language.C.Quote.C as C
-import qualified Language.C.Syntax as C
-import Language.C.Quote.C
-import qualified Language.C.Pretty as P
-import qualified Data.Map as M
-import Text.PrettyPrint.HughesPJ hiding ( (<>) )
-import Data.Maybe
-import qualified Text.Parsec as PS
-
-import Rebindables
-import AstExpr
-import AstComp
-import PpComp
-import PpExpr
-import qualified GenSym as GS
-import CgHeader
-import ExecPlan (TaskEnv, TaskInfo)
-
-
-instance IfThenElse Bool a where
-    ifThenElse True  th _  = th
-    ifThenElse False _  el = el
-
-instance IfThenElse C.Exp (Cg ()) where
-    ifThenElse ce mth mel = do
-        (th_decls, th_stms) <- inNewBlock_ mth
-        (el_decls, el_stms) <- inNewBlock_ mel
-        appendStmt [cstm|if ($ce) {
-                           $decls:th_decls
-                           $stms:th_stms
-                         } else {
-                           $decls:el_decls
-                           $stms:el_stms
-                         }|]
-
-
-instance IfThenElse C.Exp Code where
-    ifThenElse ce mth mel =
-        let (th_defs,th_decls,th_stms) = getCode mth
-            (el_defs,el_decls,el_stms) = getCode mel
-            s = [cstm|if ($ce) {
-                           $decls:th_decls
-                           $stms:th_stms
-                         } else {
-                           $decls:el_decls
-                           $stms:el_stms
-                         }|]
-        in Code (DL.fromList (th_defs ++ el_defs))
-                (DL.empty)
-                (DL.singleton s)
-
-
-------------------------------------------------------------------------------
--- | Continuations
-------------------------------------------------------------------------------
-
-type Handle = String
-
-------------------------------------------------------------------------------
--- | Code Generation Monad Cg
-------------------------------------------------------------------------------
-
--- The handlers to a component.
-data CompInfo = CompInfo
-    { compGenInit :: Code   -- Initialization stuff
-    , tickHdl     :: Handle
-    , procHdl     :: Handle
-    , canTick     :: Bool
-    }
-
-
--- Create handles to this component's init/tick/process
-mkCompInfo :: Handle -> Bool -> CompInfo
-mkCompInfo pref = CompInfo mempty pref pref
-
--- Note [Continuation Invariants]
---
--- The following three continuations do not overlap. Importantly: they are the
--- last thing that happens inside the tick()/process() functions.
--- NB: Although they are Cg () stuff they never create labelled blocks
---
-data CompKont = CompKont
-    { kontDone    :: Cg () -- Note [kontDone]
-                           -- What to do in the body of tick() or process() once/if
-                           -- they set the whatIs flag to Done (and the doneVal to something)
-
-    , kontYield   :: Cg () -- Note [kontYield]
-                           -- What to do in the body of tick() or process() once/if
-                           -- they set the whatIs flag to Yield (and the yldVal to something)
-
-                           -- E.g. if you are the upstream process() or tick() function in a >>> composition
-                           -- you must (i) push your yldVal to the downstream process() function instead of
-                           -- returning (IMMEDIATE if you were tick(), or void + setting whatIs=YLD if you
-                           -- were process) and (ii) return (IMMEIDATE if you were tick() otherwise void).
-
-    , kontConsume :: Cg () -- Note [kontConsume]
-                           -- Code to execute from inside tick() whenever we need to consume.
-
-                           -- E.g. you are the downstream component in a >>> composition, and
-                           -- instead of returning 'CONSUME', you call the upstream tick()
-                           -- But if you have no upstream component then you'd simply return
-                           -- CONSUME.
-
-    , doneHdl  :: Handle   -- where to write our done value
-    , yieldHdl :: Handle   -- where to write our yield value
-    , inHdl    :: Handle   -- where to read our input values
-    }
-
-finalCompKont :: String -> CompKont
-finalCompKont tid = CompKont
-    { kontDone    = do appendStmt [cstm|$id:globalWhatIs = DONE;|]
-                       appendStmt [cstm|goto l_IMMEDIATE;|]
-    , kontYield   = do appendStmt [cstm|$id:globalWhatIs = YIELD;|]
-                       appendStmt [cstm|goto l_IMMEDIATE;|]
-    , kontConsume = appendStmt [cstm|goto l_CONSUME;|]
-    , doneHdl     = threadIdOf tid globalDoneHdl
-    , yieldHdl    = threadIdOf tid globalYldHdl
-    , inHdl       = threadIdOf tid globalInHdl
-    }
-
-type ExpGen = C.Exp
-
-type CompGen = CompKont -> Cg CompInfo
-
-type CompFunGen = [CallArg (Exp Ty) (Comp CTy Ty)] -> CompKont -> Cg CompInfo
-
-data CgEnv = CgEnv
-    {
-      compFunEnv :: M.Map Name CompFunGen
-      -- Parameterized ST computations
-
-    , compEnv    :: M.Map Name CompGen
-
-    , tyDefEnv   :: M.Map TyName StructDef
-      -- Type definitions
-
-    , varEnv     :: M.Map Name (Ty, ExpGen)
-
-    , funEnv     :: M.Map Name (Name,[(Name,Ty)])
-      -- The environment mapping function symbols
-      -- to real names and closure params
-
-    , symEnv     :: GS.Sym
-      -- Reference to a symbol, for gensym'ing
-
-    , disableBC  :: Bool -- When true, no bound checks are emitted
-                         -- overriding any user preferences. Useful
-                         -- for external functions that are "trust me"
-
-    , moduleName :: String
-      -- This is to be added to global variables,
-      -- to allow us to link multiple Ziria modules in the same C project
-    , taskEnv    :: TaskEnv
-
-    }
-
-<<<<<<< HEAD
-emptyEnv :: TaskEnv -> GS.Sym -> CgEnv
-emptyEnv tenv sym =
-    CgEnv { compFunEnv = M.empty 
-          , compEnv    = M.empty 
-          , tyDefEnv   = M.fromList primComplexStructs 
-          , varEnv     = M.empty 
-          , funEnv     = M.empty 
-          , symEnv     = sym 
-          , disableBC  = False 
-=======
-emptyEnv :: GS.Sym -> CgEnv
-emptyEnv sym =
-    CgEnv { compFunEnv = M.empty
-          , compEnv    = M.empty
-          , tyDefEnv   = M.fromList primComplexStructs
-          , varEnv     = M.empty
-          , funEnv     = M.empty
-          , symEnv     = sym
-          , disableBC  = False
->>>>>>> 3ac3bcdc
-          , moduleName = ""
-          , taskEnv    = tenv
-          }
-
--- Note [CodeGen Invariants]
--- ~~~~~~~~~~~~~~~~~~~~~~~~~
---
--- (1) In tick() or process(), whenever we produce a Result
--- (yldVal/doneVal + whatIs) we must set the global /data/ pointers
--- (global_yldVal/global_doneVal + global_whatIs) to our result.
---
--- (2) We respect the continuation invariants,
--- see Note [Continuation Invariants]
-
-data LUTGenInfo
-  = LUTGenInfo { lgi_lut_var  :: C.Exp -- the lut table variable
-               , lgi_lut_gen  :: C.Stm -- call to the lut initializer
-               }
-  deriving Show
-
-data CgState = CgState { nameStack :: [Name]
-                       , numAllocs :: Int -- # of heap-allocated variables
-                       , maxStackAlloc :: Int
-
-                         -- Hashed LUT-ted exprs,
-                         -- along with the C variable for the LUT
-                       , lutHashes  :: [(Int,LUTGenInfo)]
-
-                       , structDefs :: [TyName] -- # already defined structs
-                         -- if > than this, then allocate on the heap
-                       }
-  deriving Show
-
-emptyState = CgState [] 0 cMAX_STACK_ALLOC [] []
-
-cMAX_STACK_ALLOC :: Int
-cMAX_STACK_ALLOC = 32 * 1024
-
-data Code = Code
-    { -- Top-level definitions
-      defs     :: !(DList C.Definition)
-      -- Local declarations
-    , decls    :: !(DList C.InitGroup)
-      -- Local statements
-    , stmts   :: !(DList C.Stm)
-    }
-
-getCode :: Code -> ([C.Definition],[C.InitGroup],[C.Stm])
-getCode (Code df dc st) = (DL.toList df, DL.toList dc, DL.toList st)
-
-
-instance Monoid Code where
-    mempty = Code { defs     = mempty
-                  , decls    = mempty
-                  , stmts    = mempty
-                  }
-
-    a `mappend` b = Code { defs  = defs a <> defs b
-                         , decls = decls a <> decls b
-                         , stmts = stmts a <> stmts b
-                         }
-
-data CgError = GenericError String
-  deriving (Show)
-
-newtype Cg a = Cg { runCg :: CgEnv
-                          -> CgState
-                          -> IO (Either CgError (a, Code, CgState)) }
-
-evalCg :: TaskEnv -> GS.Sym -> Int -> Cg () -> IO (Either CgError [C.Definition])
-evalCg tenv sym stack_alloc_threshold m = do
-    res <- runCg m (emptyEnv tenv sym)
-                   (emptyState { maxStackAlloc = stack_alloc_threshold })
-    case res of
-      Left err -> return $ Left err
-      Right (_, code, _) -> return $ Right $ DL.toList (defs code)
-
-instance Monad Cg where
-    return x = Cg $ \rho s -> return (Right (x, mempty, s))
-
-    (>>=) m f =
-        Cg $ \rho s -> do res1 <- runCg m rho s
-                          case res1 of
-                            Left err -> return (Left err)
-                            Right (x, w1, s') -> do res2 <- runCg (f x) rho s'
-                                                    case res2 of
-                                                      Left err -> return (Left err)
-                                                      Right (y, w2, s'') ->
-                                                          let w = w1 <> w2
-                                                          in
-                                                            w `seq` return (Right (y, w, s''))
-
-    (>>) m1  m2 =
-        Cg $ \rho s -> do res1 <- runCg m1 rho s
-                          case res1 of
-                            Left err -> return (Left err)
-                            Right (_, w1, s') -> do res2 <- runCg m2 rho s'
-                                                    case res2 of
-                                                      Left err -> return (Left err)
-                                                      Right (y, w2, s'') ->
-                                                          let w = w1 <> w2
-                                                          in
-                                                            w `seq` return (Right (y, w, s''))
-
-    fail msg = throwError $ GenericError msg
-
-instance MonadIO Cg where
-    liftIO m = Cg $ \_ s -> m >>= \a -> return (Right (a, mempty, s))
-
-cgIO :: IO a -> Cg a
-cgIO = liftIO
-
-instance Functor Cg where
-    fmap f x = x >>= return . f
-
-instance Applicative Cg where
-    pure   = return
-    (<*>)  = ap
-
-instance MonadError CgError Cg where
-    throwError e = Cg $ \_ _ -> return (Left e)
-
-    catchError m f =
-        Cg $ \rho s -> do res <- runCg m rho s
-                          case res of
-                            Left err -> runCg (f err) rho s
-                            Right x  -> return $ Right x
-
-instance MonadReader CgEnv Cg where
-    -- | Fetch the value of the environment.
-    ask = Cg $ \r s -> return (Right (r, mempty, s))
-
-    -- | Execute a computation in a modified environment.
-    local f m = Cg $ \r s -> runCg m (f r) s
-
-instance MonadState CgState Cg where
-    get   = Cg $ \_ s -> return (Right (s, mempty, s))
-    put s = Cg $ \_ _ -> return (Right ((), mempty, s))
-
-instance MonadWriter Code Cg where
-    -- | @'tell' w@ is an action that produces the output @w@.
-    tell w = Cg $ \_ s -> return (Right ((), w, s))
-
-    -- | @'listen' m @is an action that executes the action @m@ and adds its
-    -- output to the value of the computation.
-    listen m = Cg $ \r s -> do res <- runCg m r s
-                               case res of
-                                 Left err -> return $ Left err
-                                 Right (x, w, s') -> return $ Right ((x, w), w, s')
-
-    -- | @'pass' m@ is an action that executes the action @m@, which returns a
-    -- value and a function, and returns the value, applying the function to the
-    -- output.
-    pass m = Cg $ \r s -> do res <- runCg m r s
-                             case res of
-                               Left err -> return $ Left err
-                               Right ((x, f), w, s') -> return $ Right (x, f w, s')
-
--- | @'collect' m@ executes the action @m@ and captures its output without
--- adding it to the output of the outer computation.
-collect :: MonadWriter w m => m a -> m (a, w)
-collect m = censor (const mempty) $ listen m
-
-inNewBlock :: Cg a -> Cg ([C.InitGroup], [C.Stm], a)
-inNewBlock m
- = do { (x, code) <- collect m
-      ; tell code { decls = mempty, stmts  = mempty }
-      ; let decls' = DL.toList (decls code)
-            stmts' = DL.toList (stmts code)
-      ; return (decls',stmts',x)
-      }
-
-inNewBlock_ :: Cg () -> Cg ([C.InitGroup], [C.Stm])
-inNewBlock_ m = do
-    (decls, stms, _) <- inNewBlock m
-    return (decls, stms)
-
-inAllocFrame :: Cg a -> Cg a
--- Execute this action in an allocation frame. Use with moderation!
-inAllocFrame action
-  = do { idx <- freshName "mem_idx"
-       ; heap_context <- getHeapContext
-       ; appendDecl [cdecl| unsigned int $id:(name idx); |]
-       ; appendStmt [cstm| $id:(name idx) = wpl_get_free_idx($id:heap_context); |]
-       ; x <- action
-       ; appendStmt [cstm| wpl_restore_free_idx($id:heap_context, $id:(name idx)); |]
-       ; return x }
-
-
-collectDefinitions :: Cg a -> Cg ([C.Definition], a)
-collectDefinitions m = do
-    (x, code) <- collect m
-    tell code { defs = mempty }
-    return (DL.toList (defs code), x)
-
-collectDefinitions_ :: Cg () -> Cg ([C.Definition])
-collectDefinitions_ m = do
-    (defs, _) <- collectDefinitions m
-    return defs
-
-collectStmts :: Cg a -> Cg ([C.Stm], a)
-collectStmts m = do
-    (x, code) <- collect m
-    tell code { stmts = mempty }
-    return (DL.toList (stmts code), x)
-
-collectStmts_ :: Cg () -> Cg ([C.Stm])
-collectStmts_ m = do
-    (stms, _) <- collectStmts m
-    return stms
-
-genSym :: String -> Cg String
-genSym prefix = do
-    sym       <- asks symEnv
-    str       <- liftIO $ GS.genSymStr sym
-    return $ prefix ++ str
-
-getNames :: Cg [Name]
-getNames = gets nameStack
-
-setNames :: [Name] -> Cg ()
-setNames names' = modify $ \s -> s { nameStack = names' }
-
-
-getLUTHashes :: Cg [(Int,LUTGenInfo)]
-getLUTHashes
-  = gets lutHashes
-
-setLUTHashes :: [(Int,LUTGenInfo)] -> Cg ()
-setLUTHashes hs
-  = modify $ \s -> s { lutHashes = hs }
-
-
-newHeapAlloc :: Cg ()
-newHeapAlloc = modify $ \s ->
-   s { numAllocs = numAllocs s + 1 }
-
-
-getMaxStackAlloc :: Cg Int
-getMaxStackAlloc = gets maxStackAlloc
-
-
-freshName :: String -> Cg Name
-freshName prefix
-  = do { s' <- genSym prefix
-       ; return $ toName s' Nothing Nothing
-       }
-
-nextName :: String -> Cg Name
-nextName prefix = do
-  names <- getNames
-  case names of
-    [] -> freshName prefix
-    nm : names' -> setNames names' >> return nm
-
-pushName :: Name -> Cg ()
-pushName nm = modify $ \s -> s { nameStack = nm : nameStack s }
-
-printNames :: Cg ()
-printNames = do
-  names <- getNames
-  liftIO $ mapM_ putStrLn (map name names)
-
-printState :: Cg ()
-printState = do
-  s <- get
-  liftIO $ putStrLn $ show s
-
-appendTopDef :: C.Definition -> Cg ()
-appendTopDef newDef =
-  tell mempty { defs = DL.singleton newDef }
-
-appendTopDefs :: [C.Definition] -> Cg ()
-appendTopDefs newDefs =
-  tell mempty { defs = DL.fromList newDefs }
-
-appendStructDef :: TyName -> C.InitGroup -> Cg ()
--- Structs can't shadow each other in Blink, but we may end up
--- in a situation where we translate 2 structs at the same time
--- due to pipelining. But we should only emit the struct once.
-appendStructDef tyname sdef
-  = do { sdefs <- gets structDefs
-       ; if tyname `elem` sdefs then return ()
-         else do { modify $ \s -> s { structDefs = tyname : (structDefs s) }
-                 ; appendTopDecl sdef
-                 }
-       }
-
-
-appendTopDecl :: C.InitGroup -> Cg ()
-appendTopDecl newDecl =
-  tell mempty { defs = DL.singleton (C.DecDef newDecl noLoc) }
-
-appendTopDecls :: [C.InitGroup] -> Cg ()
-appendTopDecls newDecls =
-  tell mempty { defs = DL.fromList [C.DecDef decl noLoc | decl <- newDecls] }
-
-appendDecl :: C.InitGroup -> Cg ()
-appendDecl newDecl = tell (codeDecl newDecl)
-
-appendDecls :: [C.InitGroup] -> Cg ()
-appendDecls newDecls = tell (codeDecls newDecls)
-
-codeStmt :: C.Stm -> Code
-codeStmt newStmt = mempty { stmts = DL.singleton newStmt }
-
-codeStmts :: [C.Stm] -> Code
-codeStmts newStmts = mempty { stmts = DL.fromList newStmts }
-
-codeDecl :: C.InitGroup -> Code
-codeDecl newDecl = mempty { decls = DL.singleton newDecl }
-
-codeDecls :: [C.InitGroup] -> Code
-codeDecls newDecls = mempty { decls = DL.fromList newDecls }
-
-
-emitCode :: Code -> Cg ()
-emitCode cd
-  = do { let (defs,decls,stms) = getCode cd
-       ; appendTopDefs defs
-       ; appendDecls decls
-       ; appendStmts stms }
-
-appendStmt :: C.Stm -> Cg ()
-appendStmt newStmt = tell (codeStmt newStmt)
-
-appendStmts :: [C.Stm] -> Cg ()
-appendStmts newStmts = tell (codeStmts newStmts)
-
-{- Original:
-appendLabeledBlock :: C.ToIdent i => i -> Cg () -> Cg ()
-appendLabeledBlock i m
-  = do { (decls, stms) <- inNewBlock_ m
-       ; appendStmt [cstm|$id:i: { $decls:decls $stms:stms }|] }
--}
-
--- Modified
-appendLabeledBlock :: C.ToIdent i => i -> Cg () -> Cg ()
-appendLabeledBlock i m
-  = do { (decls, stms) <- inNewBlock_ m
-       ; appendDecls decls -- Propagate those out!
-       ; appendStmt [cstm|$id:i: { $stms:stms }|] }
-
-
-extendFunEnv :: Name -> CompFunGen -> Cg a -> Cg a
-extendFunEnv nm fn =
-    local $ \rho -> rho { compFunEnv = M.insert nm fn (compFunEnv rho) }
-
-extendVarEnv :: [(Name, (Ty, ExpGen))] -> Cg a -> Cg a
--- BUG: This seems wrong: We can't inline a potentially
--- imperative expression anywhere we want! What is this ExpGen stuff????
-extendVarEnv binds =
-    -- We need to bind array lengths of polymorphic array as well
-    local $ \rho -> rho { varEnv = M.union (M.fromList (binds ++ convTy binds)) (varEnv rho) }
-  where
-    getPolymArrTy :: (Name, (Ty, ExpGen)) -> Maybe (Name, (Ty, ExpGen))
-    getPolymArrTy (n, (TArr (NVar nv s) ta,e))
-      = Just (nv, (tint, [cexp|$id:(name nv)|]))
-    getPolymArrTy _ = Nothing
-
-    convTy :: [(Name, (Ty, ExpGen))] -> [(Name, (Ty, ExpGen))]
-    convTy binds = catMaybes (map getPolymArrTy binds)
-
-extendExpFunEnv :: Name -> (Name,[(Name,Ty)]) -> Cg a -> Cg a
-extendExpFunEnv nm bind =
-   local $ \rho -> rho { funEnv = M.union (M.fromList [(nm,bind)]) (funEnv rho) }
-
-extendTyDefEnv :: TyName -> StructDef -> Cg a -> Cg a
-extendTyDefEnv nm bind =
-   local $ \rho -> rho { tyDefEnv = M.union (M.fromList [(nm,bind)]) (tyDefEnv rho) }
-
-
-extendCompEnv :: Name -> CompGen -> Cg a -> Cg a
-extendCompEnv nm bind =
-    local $ \rho -> rho { compEnv = M.insert nm bind (compEnv rho) }
-
-
-withDisabledBC :: Cg a -> Cg a
-withDisabledBC =
-    local $ \rho -> rho { disableBC = True }
-
-withDisabledBCWhen :: Bool -> Cg a -> Cg a
-withDisabledBCWhen True  x = withDisabledBC x
-withDisabledBCWhen False x = x
-
-isDisabledBC :: Cg Bool
-isDisabledBC = asks $ \rho -> disableBC rho
-
-
-withModuleName :: String -> Cg a -> Cg a
-withModuleName str =
-    local $ \rho -> rho { moduleName = str }
-
-getHeapContext :: Cg String
-getHeapContext = asks $ \rho -> "pheap_ctx" ++ (moduleName rho)
-
-getBufContext :: Cg String
-getBufContext = asks $ \rho -> "pbuf_ctx" ++ (moduleName rho)
-
-getGlobalParams :: Cg String
-getGlobalParams = asks $ \rho -> "params" ++ (moduleName rho)
-
-withThreadId :: String -> Cg a -> Cg a
-withThreadId _ m = m
-
-withClonedState :: Cg a -> Cg a
-withClonedState cg = do
-    st0 <- get
-    sym <- asks symEnv
-    n   <- liftIO $ GS.getSym sym
-    (ret, _) <- collect cg
-    liftIO $ GS.setSym sym n
-    put st0
-    return ret
-
-lookupCompFunCode :: Name -> Cg CompFunGen
-lookupCompFunCode nm = do
-    maybe_gen <- asks $ \rho -> M.lookup nm (compFunEnv rho)
-    case maybe_gen of
-      Nothing  -> fail ("CodeGen: unbound computation function: " ++ show nm)
-      Just gen -> return gen
-
-lookupTaskEnv :: TaskID -> Cg TaskInfo
-lookupTaskEnv tid = do
-  mtask <- asks $ M.lookup tid . taskEnv
-  case mtask of
-    Just task -> return task
-    _         -> fail $ "Task ID " ++ show tid ++ " not found in task environment!"
-
-lookupExpFunEnv :: Name -> Cg (Name,[(Name,Ty)])
-lookupExpFunEnv nm  = do
-    maybe_x <- asks $ \rho -> M.lookup nm (funEnv rho)
-    case maybe_x of
-      Nothing -> do funs <- asks funEnv
-                    let bound = map (show . ppName) (M.keys funs)
-                    fail ("Unbound function in code generation: "  ++ show (ppName nm) ++
-                          " bound = " ++ show bound ++ " pos = " ++ show (nameLoc nm))
-      Just x  -> return x
-
-lookupExpFunEnv_maybe :: Name -> Cg (Maybe (Name,[(Name,Ty)]))
-lookupExpFunEnv_maybe nm  =
-    asks $ \rho -> M.lookup nm (funEnv rho)
-
-
-lookupVarEnv :: Name -> Cg (Ty, ExpGen)
-lookupVarEnv nm = do
-    maybe_x <- asks $ \rho -> M.lookup nm (varEnv rho)
-    case maybe_x of
-      Nothing -> do vars <- asks varEnv
-                    let bound = map (show . ppName) (M.keys vars)
-                    -- TODO: This still does not render properly because we do a show on this string.
-                    -- It has to do with the type of failOnError in Main.hs. The right thing to do
-                    -- would be to simply make Cg return a Doc in the case of an error, not a string.
-                    fail (show (vcat [ text ("Unbound variable in code generation: "  ++ show (ppName nm))
-                                     , text ("bound = " ++ show bound)
-                                     , text ("pos = " ++ show (nameLoc nm)) ]))
-      Just x  -> return x
-
-lookupCompCode :: Name -> Cg CompGen
-lookupCompCode nm = do
-    maybe_e <- asks $ \rho -> M.lookup nm (compEnv rho)
-    case maybe_e of
-      Nothing -> fail $ "CodeGen: Unbound computation var " ++ show nm ++ " detected!"
-      Just e  -> return e
-
-lookupTyDefEnv :: TyName -> Cg StructDef
-lookupTyDefEnv nm = do
-    (maybe_e,env) <- asks $ \rho -> (M.lookup nm (tyDefEnv rho), tyDefEnv rho)
-    case maybe_e of
-      Nothing -> fail $ "CodeGen: Unbound struct type " ++ show nm ++ " detected!" ++ "\nBound are: " ++ show (M.keys env)
-      Just e  -> return e
-
-
--- Precondition: t is an array type w/ known size
-getLitArrSz :: Ty -> Int
-getLitArrSz (TArr (Literal n) t) = n
-getLitArrSz _                    = error "CodeGen: Got array size of an unresolved array type!"
-
-getTyPutGetInfo :: Ty -> (String,Int)
--- Get a description of the type that matches the driver description
-getTyPutGetInfo ty = (buf_typ ty, buf_siz ty)
-  where buf_siz (TArr (Literal n) _) = n
-        buf_siz (TBuff (IntBuf t)) = buf_siz t
-        buf_siz _other     = 1
-        buf_typ ty
-          = case ty of
-
-              -- Bit buffers
-              TBit -> "bit"
-              TBool -> "bit"
-
-              -- Complex buffers
-              TStruct nm | nm == complexTyName   -> "complex32"
-              TStruct nm | nm == complex32TyName -> "complex32"
-              TStruct nm | nm == complex16TyName -> "complex16"
-              TStruct nm | nm == complex8TyName  -> "complex8"
-
-              -- Arrays should be just fine
-              TArr _ bty -> "arr" ++ buf_typ bty
-
-              TInt bw   -> cgTIntName bw
-
-              -- internal synchronization queue buffers
-              (TBuff (IntBuf t)) -> buf_typ t
-
-              -- Others ... Not sure how well-supported they are
-              otherty
-                -> error $ "Code generation does not yet support buffers for type:" ++ show otherty
-
-
-getGetLen :: Comp CTy Ty -> (Int, Int)
-getGetLen c =
-  let (tya, tyb) = case compInfo c of
-                        CTBase (TComp tv ta tb) -> (ta, tb)
-                        CTBase (TTrans ta tb)   -> (ta, tb)
-                        _ -> (TUnit, TUnit)
-  in
-  let buftyp ty = case ty of
-                       (TArr (Literal n) _) -> n
-                       _ -> 1
-  in (buftyp tya, buftyp tyb)
-
-
-cgTIntName :: BitWidth -> String
-cgTIntName BW8           = "int8"
-cgTIntName BW16          = "int16"
-cgTIntName BW32          = "int32"
-cgTIntName BW64          = "int64"
-cgTIntName (BWUnknown _) = "int32" -- Defaulting to 32 bits
-
+{-
+   Copyright (c) Microsoft Corporation
+   All rights reserved.
+
+   Licensed under the Apache License, Version 2.0 (the ""License""); you
+   may not use this file except in compliance with the License. You may
+   obtain a copy of the License at
+
+   http://www.apache.org/licenses/LICENSE-2.0
+
+   THIS CODE IS PROVIDED ON AN *AS IS* BASIS, WITHOUT WARRANTIES OR
+   CONDITIONS OF ANY KIND, EITHER EXPRESS OR IMPLIED, INCLUDING WITHOUT
+   LIMITATION ANY IMPLIED WARRANTIES OR CONDITIONS OF TITLE, FITNESS FOR
+   A PARTICULAR PURPOSE, MERCHANTABLITY OR NON-INFRINGEMENT.
+
+   See the Apache Version 2.0 License for specific language governing
+   permissions and limitations under the License.
+-}
+{-# LANGUAGE FlexibleInstances #-}
+{-# LANGUAGE MultiParamTypeClasses #-}
+{-# LANGUAGE QuasiQuotes #-}
+{-# LANGUAGE ScopedTypeVariables #-}
+
+module CgMonad
+  ( IfThenElse(..)
+
+  , Cg
+  , CgError(..)
+  , LUTGenInfo (..)
+  , evalCg
+  , emptyEnv
+  , emptyState
+
+  , Code(..)
+  , inNewBlock
+  , inNewBlock_
+  , collectDefinitions
+  , collectDefinitions_
+  , collectStmts
+  , collectStmts_
+
+  , inAllocFrame
+
+  , collect
+
+  , Handle
+
+  , CompInfo(..)
+  , mkCompInfo
+
+  , CompKont(..)
+  , finalCompKont
+
+  , CompFunGen(..)
+
+  , genSym
+  , getNames
+  , setNames
+  , freshName
+  , nextName
+  , pushName
+  , printNames
+
+  , getLUTHashes
+  , setLUTHashes
+
+  , appendTopDef
+  , appendTopDefs
+  , appendTopDecl
+  , appendTopDecls
+  , appendDecl
+  , appendDecls
+  , appendStmt
+  , appendStmts
+  , appendLabeledBlock
+  , appendStructDef
+
+  , codeStmt
+  , codeStmts
+  , codeDecl
+  , codeDecls
+  , getCode
+  , emitCode
+
+
+  , extendFunEnv
+  , extendVarEnv
+  , extendExpFunEnv
+  , extendCompEnv
+  , extendTyDefEnv
+
+  , withThreadId
+
+  , withClonedState
+
+  , lookupCompFunCode
+  , lookupExpFunEnv
+  , lookupExpFunEnv_maybe
+  , lookupVarEnv
+  , lookupCompCode
+  , lookupTyDefEnv
+  , lookupTaskEnv
+
+  , newHeapAlloc
+  , getMaxStackAlloc
+
+  , isArrTy
+  , getTyPutGetInfo
+
+  , cgTIntName
+  , cgIO
+  , cMAX_STACK_ALLOC
+
+  , withDisabledBC
+  , withDisabledBCWhen
+  , isDisabledBC
+
+  , withModuleName
+  , getHeapContext
+  , getBufContext
+  , getGlobalParams
+  ) where
+
+import Control.Applicative
+import Control.Monad.Error
+import Control.Monad.Reader
+import Control.Monad.State
+import Control.Monad.Writer
+import Data.DList (DList)
+import qualified Data.DList as DL
+import Data.Monoid
+import Data.Maybe (catMaybes)
+import Data.Monoid
+import Data.Loc (noLoc)
+import qualified Data.Loc
+import qualified Data.Symbol
+import Control.Monad (ap)
+import Control.Monad.IO.Class (MonadIO(..))
+import qualified Language.C.Quote.C as C
+import qualified Language.C.Syntax as C
+import Language.C.Quote.C
+import qualified Language.C.Pretty as P
+import qualified Data.Map as M
+import Text.PrettyPrint.HughesPJ hiding ( (<>) )
+import Data.Maybe
+import qualified Text.Parsec as PS
+
+import Rebindables
+import AstExpr
+import AstComp
+import PpComp
+import PpExpr
+import qualified GenSym as GS
+import CgHeader
+import ExecPlan (TaskEnv, TaskInfo)
+
+
+instance IfThenElse Bool a where
+    ifThenElse True  th _  = th
+    ifThenElse False _  el = el
+
+instance IfThenElse C.Exp (Cg ()) where
+    ifThenElse ce mth mel = do
+        (th_decls, th_stms) <- inNewBlock_ mth
+        (el_decls, el_stms) <- inNewBlock_ mel
+        appendStmt [cstm|if ($ce) {
+                           $decls:th_decls
+                           $stms:th_stms
+                         } else {
+                           $decls:el_decls
+                           $stms:el_stms
+                         }|]
+
+
+instance IfThenElse C.Exp Code where
+    ifThenElse ce mth mel =
+        let (th_defs,th_decls,th_stms) = getCode mth
+            (el_defs,el_decls,el_stms) = getCode mel
+            s = [cstm|if ($ce) {
+                           $decls:th_decls
+                           $stms:th_stms
+                         } else {
+                           $decls:el_decls
+                           $stms:el_stms
+                         }|]
+        in Code (DL.fromList (th_defs ++ el_defs))
+                (DL.empty)
+                (DL.singleton s)
+
+
+------------------------------------------------------------------------------
+-- | Continuations
+------------------------------------------------------------------------------
+
+type Handle = String
+
+------------------------------------------------------------------------------
+-- | Code Generation Monad Cg
+------------------------------------------------------------------------------
+
+-- The handlers to a component.
+data CompInfo = CompInfo
+    { compGenInit :: Code   -- Initialization stuff
+    , tickHdl     :: Handle
+    , procHdl     :: Handle
+    , canTick     :: Bool
+    }
+
+
+-- Create handles to this component's init/tick/process
+mkCompInfo :: Handle -> Bool -> CompInfo
+mkCompInfo pref = CompInfo mempty pref pref
+
+-- Note [Continuation Invariants]
+--
+-- The following three continuations do not overlap. Importantly: they are the
+-- last thing that happens inside the tick()/process() functions.
+-- NB: Although they are Cg () stuff they never create labelled blocks
+--
+data CompKont = CompKont
+    { kontDone    :: Cg () -- Note [kontDone]
+                           -- What to do in the body of tick() or process() once/if
+                           -- they set the whatIs flag to Done (and the doneVal to something)
+
+    , kontYield   :: Cg () -- Note [kontYield]
+                           -- What to do in the body of tick() or process() once/if
+                           -- they set the whatIs flag to Yield (and the yldVal to something)
+
+                           -- E.g. if you are the upstream process() or tick() function in a >>> composition
+                           -- you must (i) push your yldVal to the downstream process() function instead of
+                           -- returning (IMMEDIATE if you were tick(), or void + setting whatIs=YLD if you
+                           -- were process) and (ii) return (IMMEIDATE if you were tick() otherwise void).
+
+    , kontConsume :: Cg () -- Note [kontConsume]
+                           -- Code to execute from inside tick() whenever we need to consume.
+
+                           -- E.g. you are the downstream component in a >>> composition, and
+                           -- instead of returning 'CONSUME', you call the upstream tick()
+                           -- But if you have no upstream component then you'd simply return
+                           -- CONSUME.
+
+    , doneHdl  :: Handle   -- where to write our done value
+    , yieldHdl :: Handle   -- where to write our yield value
+    , inHdl    :: Handle   -- where to read our input values
+    }
+
+finalCompKont :: String -> CompKont
+finalCompKont tid = CompKont
+    { kontDone    = do appendStmt [cstm|$id:globalWhatIs = DONE;|]
+                       appendStmt [cstm|goto l_IMMEDIATE;|]
+    , kontYield   = do appendStmt [cstm|$id:globalWhatIs = YIELD;|]
+                       appendStmt [cstm|goto l_IMMEDIATE;|]
+    , kontConsume = appendStmt [cstm|goto l_CONSUME;|]
+    , doneHdl     = threadIdOf tid globalDoneHdl
+    , yieldHdl    = threadIdOf tid globalYldHdl
+    , inHdl       = threadIdOf tid globalInHdl
+    }
+
+type ExpGen = C.Exp
+
+type CompGen = CompKont -> Cg CompInfo
+
+type CompFunGen = [CallArg (Exp Ty) (Comp CTy Ty)] -> CompKont -> Cg CompInfo
+
+data CgEnv = CgEnv
+    {
+      compFunEnv :: M.Map Name CompFunGen
+      -- Parameterized ST computations
+
+    , compEnv    :: M.Map Name CompGen
+
+    , tyDefEnv   :: M.Map TyName StructDef
+      -- Type definitions
+
+    , varEnv     :: M.Map Name (Ty, ExpGen)
+
+    , funEnv     :: M.Map Name (Name,[(Name,Ty)])
+      -- The environment mapping function symbols
+      -- to real names and closure params
+
+    , symEnv     :: GS.Sym
+      -- Reference to a symbol, for gensym'ing
+
+    , disableBC  :: Bool -- When true, no bound checks are emitted
+                         -- overriding any user preferences. Useful
+                         -- for external functions that are "trust me"
+
+    , moduleName :: String
+      -- This is to be added to global variables,
+      -- to allow us to link multiple Ziria modules in the same C project
+    , taskEnv    :: TaskEnv
+
+    }
+
+emptyEnv :: TaskEnv -> GS.Sym -> CgEnv
+emptyEnv tenv sym =
+    CgEnv { compFunEnv = M.empty 
+          , compEnv    = M.empty 
+          , tyDefEnv   = M.fromList primComplexStructs 
+          , varEnv     = M.empty 
+          , funEnv     = M.empty 
+          , symEnv     = sym 
+          , disableBC  = False 
+          , moduleName = ""
+          , taskEnv    = tenv
+          }
+
+-- Note [CodeGen Invariants]
+-- ~~~~~~~~~~~~~~~~~~~~~~~~~
+--
+-- (1) In tick() or process(), whenever we produce a Result
+-- (yldVal/doneVal + whatIs) we must set the global /data/ pointers
+-- (global_yldVal/global_doneVal + global_whatIs) to our result.
+--
+-- (2) We respect the continuation invariants,
+-- see Note [Continuation Invariants]
+
+data LUTGenInfo
+  = LUTGenInfo { lgi_lut_var  :: C.Exp -- the lut table variable
+               , lgi_lut_gen  :: C.Stm -- call to the lut initializer
+               }
+  deriving Show
+
+data CgState = CgState { nameStack :: [Name]
+                       , numAllocs :: Int -- # of heap-allocated variables
+                       , maxStackAlloc :: Int
+
+                         -- Hashed LUT-ted exprs,
+                         -- along with the C variable for the LUT
+                       , lutHashes  :: [(Int,LUTGenInfo)]
+
+                       , structDefs :: [TyName] -- # already defined structs
+                         -- if > than this, then allocate on the heap
+                       }
+  deriving Show
+
+emptyState = CgState [] 0 cMAX_STACK_ALLOC [] []
+
+cMAX_STACK_ALLOC :: Int
+cMAX_STACK_ALLOC = 32 * 1024
+
+data Code = Code
+    { -- Top-level definitions
+      defs     :: !(DList C.Definition)
+      -- Local declarations
+    , decls    :: !(DList C.InitGroup)
+      -- Local statements
+    , stmts   :: !(DList C.Stm)
+    }
+
+getCode :: Code -> ([C.Definition],[C.InitGroup],[C.Stm])
+getCode (Code df dc st) = (DL.toList df, DL.toList dc, DL.toList st)
+
+
+instance Monoid Code where
+    mempty = Code { defs     = mempty
+                  , decls    = mempty
+                  , stmts    = mempty
+                  }
+
+    a `mappend` b = Code { defs  = defs a <> defs b
+                         , decls = decls a <> decls b
+                         , stmts = stmts a <> stmts b
+                         }
+
+data CgError = GenericError String
+  deriving (Show)
+
+newtype Cg a = Cg { runCg :: CgEnv
+                          -> CgState
+                          -> IO (Either CgError (a, Code, CgState)) }
+
+evalCg :: TaskEnv -> GS.Sym -> Int -> Cg () -> IO (Either CgError [C.Definition])
+evalCg tenv sym stack_alloc_threshold m = do
+    res <- runCg m (emptyEnv tenv sym)
+                   (emptyState { maxStackAlloc = stack_alloc_threshold })
+    case res of
+      Left err -> return $ Left err
+      Right (_, code, _) -> return $ Right $ DL.toList (defs code)
+
+instance Monad Cg where
+    return x = Cg $ \rho s -> return (Right (x, mempty, s))
+
+    (>>=) m f =
+        Cg $ \rho s -> do res1 <- runCg m rho s
+                          case res1 of
+                            Left err -> return (Left err)
+                            Right (x, w1, s') -> do res2 <- runCg (f x) rho s'
+                                                    case res2 of
+                                                      Left err -> return (Left err)
+                                                      Right (y, w2, s'') ->
+                                                          let w = w1 <> w2
+                                                          in
+                                                            w `seq` return (Right (y, w, s''))
+
+    (>>) m1  m2 =
+        Cg $ \rho s -> do res1 <- runCg m1 rho s
+                          case res1 of
+                            Left err -> return (Left err)
+                            Right (_, w1, s') -> do res2 <- runCg m2 rho s'
+                                                    case res2 of
+                                                      Left err -> return (Left err)
+                                                      Right (y, w2, s'') ->
+                                                          let w = w1 <> w2
+                                                          in
+                                                            w `seq` return (Right (y, w, s''))
+
+    fail msg = throwError $ GenericError msg
+
+instance MonadIO Cg where
+    liftIO m = Cg $ \_ s -> m >>= \a -> return (Right (a, mempty, s))
+
+cgIO :: IO a -> Cg a
+cgIO = liftIO
+
+instance Functor Cg where
+    fmap f x = x >>= return . f
+
+instance Applicative Cg where
+    pure   = return
+    (<*>)  = ap
+
+instance MonadError CgError Cg where
+    throwError e = Cg $ \_ _ -> return (Left e)
+
+    catchError m f =
+        Cg $ \rho s -> do res <- runCg m rho s
+                          case res of
+                            Left err -> runCg (f err) rho s
+                            Right x  -> return $ Right x
+
+instance MonadReader CgEnv Cg where
+    -- | Fetch the value of the environment.
+    ask = Cg $ \r s -> return (Right (r, mempty, s))
+
+    -- | Execute a computation in a modified environment.
+    local f m = Cg $ \r s -> runCg m (f r) s
+
+instance MonadState CgState Cg where
+    get   = Cg $ \_ s -> return (Right (s, mempty, s))
+    put s = Cg $ \_ _ -> return (Right ((), mempty, s))
+
+instance MonadWriter Code Cg where
+    -- | @'tell' w@ is an action that produces the output @w@.
+    tell w = Cg $ \_ s -> return (Right ((), w, s))
+
+    -- | @'listen' m @is an action that executes the action @m@ and adds its
+    -- output to the value of the computation.
+    listen m = Cg $ \r s -> do res <- runCg m r s
+                               case res of
+                                 Left err -> return $ Left err
+                                 Right (x, w, s') -> return $ Right ((x, w), w, s')
+
+    -- | @'pass' m@ is an action that executes the action @m@, which returns a
+    -- value and a function, and returns the value, applying the function to the
+    -- output.
+    pass m = Cg $ \r s -> do res <- runCg m r s
+                             case res of
+                               Left err -> return $ Left err
+                               Right ((x, f), w, s') -> return $ Right (x, f w, s')
+
+-- | @'collect' m@ executes the action @m@ and captures its output without
+-- adding it to the output of the outer computation.
+collect :: MonadWriter w m => m a -> m (a, w)
+collect m = censor (const mempty) $ listen m
+
+inNewBlock :: Cg a -> Cg ([C.InitGroup], [C.Stm], a)
+inNewBlock m
+ = do { (x, code) <- collect m
+      ; tell code { decls = mempty, stmts  = mempty }
+      ; let decls' = DL.toList (decls code)
+            stmts' = DL.toList (stmts code)
+      ; return (decls',stmts',x)
+      }
+
+inNewBlock_ :: Cg () -> Cg ([C.InitGroup], [C.Stm])
+inNewBlock_ m = do
+    (decls, stms, _) <- inNewBlock m
+    return (decls, stms)
+
+inAllocFrame :: Cg a -> Cg a
+-- Execute this action in an allocation frame. Use with moderation!
+inAllocFrame action
+  = do { idx <- freshName "mem_idx"
+       ; heap_context <- getHeapContext
+       ; appendDecl [cdecl| unsigned int $id:(name idx); |]
+       ; appendStmt [cstm| $id:(name idx) = wpl_get_free_idx($id:heap_context); |]
+       ; x <- action
+       ; appendStmt [cstm| wpl_restore_free_idx($id:heap_context, $id:(name idx)); |]
+       ; return x }
+
+
+collectDefinitions :: Cg a -> Cg ([C.Definition], a)
+collectDefinitions m = do
+    (x, code) <- collect m
+    tell code { defs = mempty }
+    return (DL.toList (defs code), x)
+
+collectDefinitions_ :: Cg () -> Cg ([C.Definition])
+collectDefinitions_ m = do
+    (defs, _) <- collectDefinitions m
+    return defs
+
+collectStmts :: Cg a -> Cg ([C.Stm], a)
+collectStmts m = do
+    (x, code) <- collect m
+    tell code { stmts = mempty }
+    return (DL.toList (stmts code), x)
+
+collectStmts_ :: Cg () -> Cg ([C.Stm])
+collectStmts_ m = do
+    (stms, _) <- collectStmts m
+    return stms
+
+genSym :: String -> Cg String
+genSym prefix = do
+    sym       <- asks symEnv
+    str       <- liftIO $ GS.genSymStr sym
+    return $ prefix ++ str
+
+getNames :: Cg [Name]
+getNames = gets nameStack
+
+setNames :: [Name] -> Cg ()
+setNames names' = modify $ \s -> s { nameStack = names' }
+
+
+getLUTHashes :: Cg [(Int,LUTGenInfo)]
+getLUTHashes
+  = gets lutHashes
+
+setLUTHashes :: [(Int,LUTGenInfo)] -> Cg ()
+setLUTHashes hs
+  = modify $ \s -> s { lutHashes = hs }
+
+
+newHeapAlloc :: Cg ()
+newHeapAlloc = modify $ \s ->
+   s { numAllocs = numAllocs s + 1 }
+
+
+getMaxStackAlloc :: Cg Int
+getMaxStackAlloc = gets maxStackAlloc
+
+
+freshName :: String -> Cg Name
+freshName prefix
+  = do { s' <- genSym prefix
+       ; return $ toName s' Nothing Nothing
+       }
+
+nextName :: String -> Cg Name
+nextName prefix = do
+  names <- getNames
+  case names of
+    [] -> freshName prefix
+    nm : names' -> setNames names' >> return nm
+
+pushName :: Name -> Cg ()
+pushName nm = modify $ \s -> s { nameStack = nm : nameStack s }
+
+printNames :: Cg ()
+printNames = do
+  names <- getNames
+  liftIO $ mapM_ putStrLn (map name names)
+
+printState :: Cg ()
+printState = do
+  s <- get
+  liftIO $ putStrLn $ show s
+
+appendTopDef :: C.Definition -> Cg ()
+appendTopDef newDef =
+  tell mempty { defs = DL.singleton newDef }
+
+appendTopDefs :: [C.Definition] -> Cg ()
+appendTopDefs newDefs =
+  tell mempty { defs = DL.fromList newDefs }
+
+appendStructDef :: TyName -> C.InitGroup -> Cg ()
+-- Structs can't shadow each other in Blink, but we may end up
+-- in a situation where we translate 2 structs at the same time
+-- due to pipelining. But we should only emit the struct once.
+appendStructDef tyname sdef
+  = do { sdefs <- gets structDefs
+       ; if tyname `elem` sdefs then return ()
+         else do { modify $ \s -> s { structDefs = tyname : (structDefs s) }
+                 ; appendTopDecl sdef
+                 }
+       }
+
+
+appendTopDecl :: C.InitGroup -> Cg ()
+appendTopDecl newDecl =
+  tell mempty { defs = DL.singleton (C.DecDef newDecl noLoc) }
+
+appendTopDecls :: [C.InitGroup] -> Cg ()
+appendTopDecls newDecls =
+  tell mempty { defs = DL.fromList [C.DecDef decl noLoc | decl <- newDecls] }
+
+appendDecl :: C.InitGroup -> Cg ()
+appendDecl newDecl = tell (codeDecl newDecl)
+
+appendDecls :: [C.InitGroup] -> Cg ()
+appendDecls newDecls = tell (codeDecls newDecls)
+
+codeStmt :: C.Stm -> Code
+codeStmt newStmt = mempty { stmts = DL.singleton newStmt }
+
+codeStmts :: [C.Stm] -> Code
+codeStmts newStmts = mempty { stmts = DL.fromList newStmts }
+
+codeDecl :: C.InitGroup -> Code
+codeDecl newDecl = mempty { decls = DL.singleton newDecl }
+
+codeDecls :: [C.InitGroup] -> Code
+codeDecls newDecls = mempty { decls = DL.fromList newDecls }
+
+
+emitCode :: Code -> Cg ()
+emitCode cd
+  = do { let (defs,decls,stms) = getCode cd
+       ; appendTopDefs defs
+       ; appendDecls decls
+       ; appendStmts stms }
+
+appendStmt :: C.Stm -> Cg ()
+appendStmt newStmt = tell (codeStmt newStmt)
+
+appendStmts :: [C.Stm] -> Cg ()
+appendStmts newStmts = tell (codeStmts newStmts)
+
+{- Original:
+appendLabeledBlock :: C.ToIdent i => i -> Cg () -> Cg ()
+appendLabeledBlock i m
+  = do { (decls, stms) <- inNewBlock_ m
+       ; appendStmt [cstm|$id:i: { $decls:decls $stms:stms }|] }
+-}
+
+-- Modified
+appendLabeledBlock :: C.ToIdent i => i -> Cg () -> Cg ()
+appendLabeledBlock i m
+  = do { (decls, stms) <- inNewBlock_ m
+       ; appendDecls decls -- Propagate those out!
+       ; appendStmt [cstm|$id:i: { $stms:stms }|] }
+
+
+extendFunEnv :: Name -> CompFunGen -> Cg a -> Cg a
+extendFunEnv nm fn =
+    local $ \rho -> rho { compFunEnv = M.insert nm fn (compFunEnv rho) }
+
+extendVarEnv :: [(Name, (Ty, ExpGen))] -> Cg a -> Cg a
+-- BUG: This seems wrong: We can't inline a potentially
+-- imperative expression anywhere we want! What is this ExpGen stuff????
+extendVarEnv binds =
+    -- We need to bind array lengths of polymorphic array as well
+    local $ \rho -> rho { varEnv = M.union (M.fromList (binds ++ convTy binds)) (varEnv rho) }
+  where
+    getPolymArrTy :: (Name, (Ty, ExpGen)) -> Maybe (Name, (Ty, ExpGen))
+    getPolymArrTy (n, (TArr (NVar nv s) ta,e))
+      = Just (nv, (tint, [cexp|$id:(name nv)|]))
+    getPolymArrTy _ = Nothing
+
+    convTy :: [(Name, (Ty, ExpGen))] -> [(Name, (Ty, ExpGen))]
+    convTy binds = catMaybes (map getPolymArrTy binds)
+
+extendExpFunEnv :: Name -> (Name,[(Name,Ty)]) -> Cg a -> Cg a
+extendExpFunEnv nm bind =
+   local $ \rho -> rho { funEnv = M.union (M.fromList [(nm,bind)]) (funEnv rho) }
+
+extendTyDefEnv :: TyName -> StructDef -> Cg a -> Cg a
+extendTyDefEnv nm bind =
+   local $ \rho -> rho { tyDefEnv = M.union (M.fromList [(nm,bind)]) (tyDefEnv rho) }
+
+
+extendCompEnv :: Name -> CompGen -> Cg a -> Cg a
+extendCompEnv nm bind =
+    local $ \rho -> rho { compEnv = M.insert nm bind (compEnv rho) }
+
+
+withDisabledBC :: Cg a -> Cg a
+withDisabledBC =
+    local $ \rho -> rho { disableBC = True }
+
+withDisabledBCWhen :: Bool -> Cg a -> Cg a
+withDisabledBCWhen True  x = withDisabledBC x
+withDisabledBCWhen False x = x
+
+isDisabledBC :: Cg Bool
+isDisabledBC = asks $ \rho -> disableBC rho
+
+
+withModuleName :: String -> Cg a -> Cg a
+withModuleName str =
+    local $ \rho -> rho { moduleName = str }
+
+getHeapContext :: Cg String
+getHeapContext = asks $ \rho -> "pheap_ctx" ++ (moduleName rho)
+
+getBufContext :: Cg String
+getBufContext = asks $ \rho -> "pbuf_ctx" ++ (moduleName rho)
+
+getGlobalParams :: Cg String
+getGlobalParams = asks $ \rho -> "params" ++ (moduleName rho)
+
+withThreadId :: String -> Cg a -> Cg a
+withThreadId _ m = m
+
+withClonedState :: Cg a -> Cg a
+withClonedState cg = do
+    st0 <- get
+    sym <- asks symEnv
+    n   <- liftIO $ GS.getSym sym
+    (ret, _) <- collect cg
+    liftIO $ GS.setSym sym n
+    put st0
+    return ret
+
+lookupCompFunCode :: Name -> Cg CompFunGen
+lookupCompFunCode nm = do
+    maybe_gen <- asks $ \rho -> M.lookup nm (compFunEnv rho)
+    case maybe_gen of
+      Nothing  -> fail ("CodeGen: unbound computation function: " ++ show nm)
+      Just gen -> return gen
+
+lookupTaskEnv :: TaskID -> Cg TaskInfo
+lookupTaskEnv tid = do
+  mtask <- asks $ M.lookup tid . taskEnv
+  case mtask of
+    Just task -> return task
+    _         -> fail $ "Task ID " ++ show tid ++ " not found in task environment!"
+
+lookupExpFunEnv :: Name -> Cg (Name,[(Name,Ty)])
+lookupExpFunEnv nm  = do
+    maybe_x <- asks $ \rho -> M.lookup nm (funEnv rho)
+    case maybe_x of
+      Nothing -> do funs <- asks funEnv
+                    let bound = map (show . ppName) (M.keys funs)
+                    fail ("Unbound function in code generation: "  ++ show (ppName nm) ++
+                          " bound = " ++ show bound ++ " pos = " ++ show (nameLoc nm))
+      Just x  -> return x
+
+lookupExpFunEnv_maybe :: Name -> Cg (Maybe (Name,[(Name,Ty)]))
+lookupExpFunEnv_maybe nm  =
+    asks $ \rho -> M.lookup nm (funEnv rho)
+
+
+lookupVarEnv :: Name -> Cg (Ty, ExpGen)
+lookupVarEnv nm = do
+    maybe_x <- asks $ \rho -> M.lookup nm (varEnv rho)
+    case maybe_x of
+      Nothing -> do vars <- asks varEnv
+                    let bound = map (show . ppName) (M.keys vars)
+                    -- TODO: This still does not render properly because we do a show on this string.
+                    -- It has to do with the type of failOnError in Main.hs. The right thing to do
+                    -- would be to simply make Cg return a Doc in the case of an error, not a string.
+                    fail (show (vcat [ text ("Unbound variable in code generation: "  ++ show (ppName nm))
+                                     , text ("bound = " ++ show bound)
+                                     , text ("pos = " ++ show (nameLoc nm)) ]))
+      Just x  -> return x
+
+lookupCompCode :: Name -> Cg CompGen
+lookupCompCode nm = do
+    maybe_e <- asks $ \rho -> M.lookup nm (compEnv rho)
+    case maybe_e of
+      Nothing -> fail $ "CodeGen: Unbound computation var " ++ show nm ++ " detected!"
+      Just e  -> return e
+
+lookupTyDefEnv :: TyName -> Cg StructDef
+lookupTyDefEnv nm = do
+    (maybe_e,env) <- asks $ \rho -> (M.lookup nm (tyDefEnv rho), tyDefEnv rho)
+    case maybe_e of
+      Nothing -> fail $ "CodeGen: Unbound struct type " ++ show nm ++ " detected!" ++ "\nBound are: " ++ show (M.keys env)
+      Just e  -> return e
+
+
+-- Precondition: t is an array type w/ known size
+getLitArrSz :: Ty -> Int
+getLitArrSz (TArr (Literal n) t) = n
+getLitArrSz _                    = error "CodeGen: Got array size of an unresolved array type!"
+
+getTyPutGetInfo :: Ty -> (String,Int)
+-- Get a description of the type that matches the driver description
+getTyPutGetInfo ty = (buf_typ ty, buf_siz ty)
+  where buf_siz (TArr (Literal n) _) = n
+        buf_siz (TBuff (IntBuf t)) = buf_siz t
+        buf_siz _other     = 1
+        buf_typ ty
+          = case ty of
+
+              -- Bit buffers
+              TBit -> "bit"
+              TBool -> "bit"
+
+              -- Complex buffers
+              TStruct nm | nm == complexTyName   -> "complex32"
+              TStruct nm | nm == complex32TyName -> "complex32"
+              TStruct nm | nm == complex16TyName -> "complex16"
+              TStruct nm | nm == complex8TyName  -> "complex8"
+
+              -- Arrays should be just fine
+              TArr _ bty -> "arr" ++ buf_typ bty
+
+              TInt bw   -> cgTIntName bw
+
+              -- internal synchronization queue buffers
+              (TBuff (IntBuf t)) -> buf_typ t
+
+              -- Others ... Not sure how well-supported they are
+              otherty
+                -> error $ "Code generation does not yet support buffers for type:" ++ show otherty
+
+
+getGetLen :: Comp CTy Ty -> (Int, Int)
+getGetLen c =
+  let (tya, tyb) = case compInfo c of
+                        CTBase (TComp tv ta tb) -> (ta, tb)
+                        CTBase (TTrans ta tb)   -> (ta, tb)
+                        _ -> (TUnit, TUnit)
+  in
+  let buftyp ty = case ty of
+                       (TArr (Literal n) _) -> n
+                       _ -> 1
+  in (buftyp tya, buftyp tyb)
+
+
+cgTIntName :: BitWidth -> String
+cgTIntName BW8           = "int8"
+cgTIntName BW16          = "int16"
+cgTIntName BW32          = "int32"
+cgTIntName BW64          = "int64"
+cgTIntName (BWUnknown _) = "int32" -- Defaulting to 32 bits
+