--- conflicted
+++ resolved
@@ -5,11 +5,8 @@
     panic
   , panicStr
   , mapKeysM
-<<<<<<< HEAD
   , mapTelescope
-=======
   , parsePragmaLine
->>>>>>> 637ca831
   ) where
 
 import Control.Applicative
@@ -35,7 +32,6 @@
   kvs' <- mapM (\(k, v) -> do k' <- f k ; return (k', v)) kvs
   return $ Map.fromList kvs'
 
-<<<<<<< HEAD
 -- | Monadic map over a telescope
 --
 -- A /telescope/ is a list of binding sites where later items in the list
@@ -59,7 +55,7 @@
       b  <- tc a
       bs <- ext b $ go as
       return (b:bs)
-=======
+
 parsePragmaLine :: String -> Maybe (Int, String, Maybe Int)
 parsePragmaLine = maybeReadM $
     (,,) <$ expectString "#" <*> readsM <*> readsM <*> optional readsM
@@ -103,5 +99,4 @@
 
 instance MonadPlus ReadsM where
   mzero     = ReadsM $ \_   -> []
-  mplus a b = ReadsM $ \str -> runReadsM a str ++ runReadsM b str
->>>>>>> 637ca831
+  mplus a b = ReadsM $ \str -> runReadsM a str ++ runReadsM b str