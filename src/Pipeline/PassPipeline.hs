{-
   Copyright (c) Microsoft Corporation
   All rights reserved.

   Licensed under the Apache License, Version 2.0 (the ""License""); you
   may not use this file except in compliance with the License. You may
   obtain a copy of the License at

   http://www.apache.org/licenses/LICENSE-2.0

   THIS CODE IS PROVIDED ON AN *AS IS* BASIS, WITHOUT WARRANTIES OR
   CONDITIONS OF ANY KIND, EITHER EXPRESS OR IMPLIED, INCLUDING WITHOUT
   LIMITATION ANY IMPLIED WARRANTIES OR CONDITIONS OF TITLE, FITNESS FOR
   A PARTICULAR PURPOSE, MERCHANTABLITY OR NON-INFRINGEMENT.

   See the Apache Version 2.0 License for specific language governing
   permissions and limitations under the License.
-}

module PassPipeline (
   runPipeLine
 , runTaskPipeLine
 , ThreadId
 , PipelineRetPkg (..) ) where

import AstExpr
import AstComp
import PpComp
import ExecPlan

import qualified Data.Set as S
import qualified Data.Map as M
import Control.Monad.State

import TcMonad ( updYldTy, updInTy )

<<<<<<< HEAD
-- A split records 
--  (a) the enclosing context, 
=======

-- A split records
--  (a) the enclosing context,
>>>>>>> 3ac3bcdc
--  (b) the mediating buffer types, and
--  (c) the actual threads
data SplitInfo
  = SplitInfo { split_contxt  :: CompCtxt
              , split_buffers :: [Ty]
              , split_threads :: [Comp CTy Ty]
              }

-- | ID of an internal buffer
data TypedBufId = TypedBufId IntBufName Ty

instance Show TypedBufId where
  show (TypedBufId bufname _) = show bufname

-- | Type representing a standalone thread, with its input and output
--   types for convenience.
data Thread = Thread {
    tComp :: Comp CTy Ty,
    tInQ  :: TypedBufId,
    tOutQ :: TypedBufId
  } deriving Show

-- | What should pipelining be based on?
data PipelineMode
  = PipelineFish        -- ^ Pipeline based on the |>>>| operator.
  | PipelineStandalone  -- ^ Pipeline based on `standalone` cobmbinator.

-- | Enumerable names for internal buffers.
type IntBufName = Int

nextBufId :: Ty -> State IntBufName TypedBufId
nextBufId t = get >>= \bid -> put (bid + 1) >> return (TypedBufId bid t)

stripLetCtxt :: Comp CTy Ty -> (CompCtxt, Comp CTy Ty)
-- Find the CompContext of a computation
stripLetCtxt c = go c
  where
    -- It would have been nicer to build this bottom up
    go c
      = case unComp c of
          Let nm c1 c2 ->
            let (ctx,c0) = go c2 in (CLet cloc nm c1 ctx, c0)
          LetE nm fi e1 c2 ->
            let (ctx,c0) = go c2 in (CLetE cloc nm fi e1 ctx, c0)
          LetHeader nm fun@(MkFun (MkFunDefined {}) _ _) c2 ->
            let (ctx,c0) = go c2 in (CLetHeader cloc nm fun ctx, c0)
          LetHeader nm fun@(MkFun (MkFunExternal {}) _ _) c2 ->
            let (ctx,c0) = go c2 in (CLetHeader cloc nm fun ctx,c0)
          LetFunC nm ps ls c1 c2 ->
            let (ctx,c0) = go c2 in (CLetFunC cloc nm ps ls c1 ctx, c0)
          LetStruct sdef c2 ->
            let (ctx,c0) = go c2 in (CLetStruct cloc sdef ctx, c0)
          _other -> (Hole,c)
      where cloc = compLoc c

-- | Split a computation containing top level standalone combinators
--   into a main thread and a bunch of standalone threads.
pipelineStandalone :: Comp CTy Ty -> ([Ty], [Comp CTy Ty])
pipelineStandalone c =
    (buftys, mainThread : map tComp threads)
  where
    (c', splitinfo) = toList c
    ((buftys, threads, main), nbufs) = runState (mkSplits c') 0
    mainThread = fromList main
    
    -- Turn a >>> b >>> c ... into [a, b, c, ...]
    toList :: Comp CTy Ty -> ([Comp CTy Ty], [(ParInfo, CompLoc, CTy)])
    toList (MkComp (Par pi left right) loc nfo) =
        (leftcomp ++ rightcomp, leftinfo ++ [(pi, loc, nfo)] ++ rightinfo)
      where
        (leftcomp, leftinfo) = toList left
        (rightcomp, rightinfo) = toList right
    toList x =
      ([x], [])

    -- Join a list of computations with arrows.
    fromList :: [Comp CTy Ty] -> Comp CTy Ty
    fromList [c] =
        c
    fromList (c1@(MkComp _ loc ty1) : cs) =
        cPar loc (mkTy ty1 ty2) (ParInfo MaybePipeline Nothing Nothing) c1 c2
      where
        c2 = fromList cs
        ty2 = compInfo c2
    fromList _ =
        error "fromList tried to make a computation from an empty list!"

    mkTy (CTBase (TTrans i _)) (CTBase (TTrans _ o))  = CTBase (TTrans i o)
    mkTy (CTBase (TComp r i _)) (CTBase (TTrans _ o)) = CTBase (TComp r i o)
    mkTy (CTBase (TTrans i _)) (CTBase (TComp r _ o)) = CTBase (TComp r i o)
    mkTy t1 t2 = error $ "Can't reconstruct arrow; " ++ show t1 ++
                         " and " ++ show t2 ++ " are incompatible!"

    -- Turn [a, Standalone b, c] into
    -- ([readQ i >>> b >>> writeQ o], [a, writeQ i >>> tryReadQ o ,c]).
    -- Invariant: runState (mkSplits cs) n = (([], cs), n)
    --
    -- TODO: when we have [Standalone a, Standalone b], the main thread currently
    -- becomes [writeQ ain >>> tryReadQ aout, writeQ bin >>> tryReadQ bout].
    -- This could be optimized into writeQ ain >>> tryReadQ bout by setting
    -- aout = bin.
    mkSplits :: [Comp CTy Ty] -> State IntBufName ([Ty], [Thread], [Comp CTy Ty])
    mkSplits (MkComp (Standalone c) loc ty : cs) = do
        inq <- nextBufId inty
        outq <- nextBufId outty
        let thread = Thread {
                tComp = readq inq (TBuff $ IntBuf inty) inty SpinOnEmpty >>>
                        c >>>
                        writeq outq outty (TBuff $ IntBuf outty),
                tInQ  = inq,
                tOutQ = outq
              }
            c' = writeq inq inty TUnit >>> readq outq TUnit outty JumpToConsumeOnEmpty
        (buftys, threads, cs') <- mkSplits cs
        return (inty : outty : buftys, thread : threads, c' : cs')
      where
        pi = ParInfo MaybePipeline Nothing Nothing
        inty  = inTyOfCTyBase $ compInfo c
        outty = yldTyOfCTyBase $ compInfo c
        readq q ity oty = cReadInternal loc (CTBase $ TTrans ity oty) (show q)
        writeq q ity oty = cWriteInternal loc (CTBase $ TTrans ity oty) (show q)
        a >>> b = cPar loc (mkTy (compInfo a) (compInfo b)) pi a b
    mkSplits (c:cs) = do
      (buftys, threads, cs') <- mkSplits cs
      return (buftys, threads, c:cs')
    mkSplits [] = do
      return ([], [], [])

-- Pipeline a computation that has no defs (CompCtxt) around it
-- Pre: stripLetCtxt gives empty context and the same computation back
pipeLineBase :: PipelineMode -> Comp CTy Ty -> IO ([Ty], [Comp CTy Ty])
pipeLineBase PipelineStandalone c = do
  return $ pipelineStandalone c
pipeLineBase PipelineFish c
  = do { floated <- mapCompM_ return float_pipe c -- float |>>>| to the top
       -- ; putStrLn $ "floated = " ++ show (ppComp floated)

       ; let splits = create_splits floated       -- create splits
       ; return $ insertBufs splits [0..]         -- insert buffers
       }

  where float_pipe c
            -- c1 >>> (c21 |>>>| c22) ~~> (c1 >>> c21) |>>>| c22
          | MkComp c0 cloc cnfo <- c
          , Par p c1 c2 <- c0
          , Par p2 c21 c22 <- unComp c2
          , AlwaysPipeline {} <- plInfo p2
          , let c21cty = compInfo c21
          , let c1cty  = compInfo c1
          , let cty    = c1cty `parCompose` c21cty
          = do { return $ cPar cloc cnfo p2 (cPar cloc cty p c1 c21) c22 }

            -- (c11 |>>>| c12) >>> c2 ~~> c11 |>>>| (c12 >>> c2)
          | MkComp c0 cloc cnfo <- c
          , Par p c1 c2 <- c0
          , Par p1 c11 c12 <- unComp c1
          , AlwaysPipeline {} <- plInfo p1
          , let c12cty = compInfo c12
          , let c2cty  = compInfo c2
          , let cty    = c12cty `parCompose` c2cty
          = do { return $ cPar cloc cnfo p1 c11 (cPar  cloc cty p c12 c2) }

          | otherwise
          = return c

        -- Just return a list of the splits
        create_splits :: Comp CTy Ty -> [Comp CTy Ty]
        create_splits c
          | MkComp c0 cloc cnfo <- c
          , Par p c1 c2 <- c0
          , AlwaysPipeline {} <- plInfo p
          = let c1s = create_splits c1
                c2s = create_splits c2
            in c1s ++ c2s
          | otherwise
          = [c]


insertBufs :: [Comp CTy Ty] -> [Int] -> ([Ty], [Comp CTy Ty])
-- Takes the splits and a sequence of buffer
-- ids, and insers read/writes where needed.
insertBufs [c1] _bids = ([],[c1])
insertBufs (c1:c2:cs) (bid:bids)
  = let buf_m   = show bid
        c1cty   = compInfo c1
        c1yldty = yldTyOfCTyBase c1cty
        bufty   = TBuff (IntBuf c1yldty)
        pnfo    = mkParInfo MaybePipeline -- why not 'never'?

        c1loc   = compLoc c1
        c2loc   = compLoc c2

        -- c1' = c1 >>> writeInternal buf_m
        cwrite = cWriteInternal c1loc (CTBase (TTrans c1yldty bufty)) buf_m
        c1' = cPar c1loc (updYldTy bufty c1cty) pnfo c1 cwrite

        -- c2' = readInternal buf_m >>> c2
        -- NB: 'SpinOnEmpty' relevant? (had to do with Standalone Reads)
        cread = cReadInternal c2loc (CTBase (TTrans bufty c1yldty)) buf_m $
                SpinOnEmpty
        c2' = cPar c2loc (updInTy bufty $ compInfo c2) pnfo cread c2

        -- Recursively call in the rest of the splits
        (btys, cs') = insertBufs (c2' : cs) bids
    in
    (c1yldty : btys, c1' : cs')

insertBufs _ _
  = error "BUG: insertBufs!"


type ThreadId = String

data PipelineRetPkg =
  MkPipelineRetPkg { context :: CompCtxt
                   , threads :: [(ThreadId, Comp CTy Ty)]
                   , buf_tys :: [Ty] }

runPipeLine :: Bool -> Comp CTy Ty -> IO PipelineRetPkg
runPipeLine dumpPipeline c
  = do { let (ctx,cbase) = stripLetCtxt c       -- get the context
<<<<<<< HEAD
--       ; putStrLn $ "cbase = " ++ show (ppCompShortFold cbase) 
       ; (buftys,splits) <- pipeLineBase PipelineFish cbase  -- pipeline base computation
=======
--       ; putStrLn $ "cbase = " ++ show (ppCompShortFold cbase)
       ; (buftys,splits) <- pipeLineBase cbase  -- pipeline base computation
>>>>>>> 3ac3bcdc
       ; let count = length splits
       ; when (dumpPipeline && count > 1) $
         putStrLn ("Pipeline pass created: " ++
                            show count ++ " top-level splits.")
       ; let threads = map mk_thread (zip [0..] splits)
       ; return $ MkPipelineRetPkg ctx threads buftys }
  where mk_thread (tid,c) = ("thread" ++ show tid, c)

-- | Run the new, task-based pipelining pass.
--   A no-op in the absence of `standalone` annotations.
--   Otherwise prints some statistics (if dump is True) and crashes.
runTaskPipeLine :: Bool -> Comp CTy Ty -> IO (PipelineRetPkg, TaskEnv)
runTaskPipeLine dump c = do
  let (tenv, c') = insertTasks c
      ret = MkPipelineRetPkg {
          context = Hole,
          threads = [("thread0", c')],
          buf_tys = []
        }
  when dump $ do
    putStrLn $ "Created " ++ show (M.size tenv) ++ " tasks:"
    forM_ (M.toList tenv) $ \(tid, comp) -> do
      putStrLn $ show tid ++ ":"
      putStrLn $ show comp ++ "\n"
    putStrLn $ "Entry point:\n" ++ show c'
  return (ret, tenv)<|MERGE_RESOLUTION|>--- conflicted
+++ resolved
@@ -34,14 +34,8 @@
 
 import TcMonad ( updYldTy, updInTy )
 
-<<<<<<< HEAD
--- A split records 
---  (a) the enclosing context, 
-=======
-
 -- A split records
 --  (a) the enclosing context,
->>>>>>> 3ac3bcdc
 --  (b) the mediating buffer types, and
 --  (c) the actual threads
 data SplitInfo
@@ -263,13 +257,8 @@
 runPipeLine :: Bool -> Comp CTy Ty -> IO PipelineRetPkg
 runPipeLine dumpPipeline c
   = do { let (ctx,cbase) = stripLetCtxt c       -- get the context
-<<<<<<< HEAD
 --       ; putStrLn $ "cbase = " ++ show (ppCompShortFold cbase) 
        ; (buftys,splits) <- pipeLineBase PipelineFish cbase  -- pipeline base computation
-=======
---       ; putStrLn $ "cbase = " ++ show (ppCompShortFold cbase)
-       ; (buftys,splits) <- pipeLineBase cbase  -- pipeline base computation
->>>>>>> 3ac3bcdc
        ; let count = length splits
        ; when (dumpPipeline && count > 1) $
          putStrLn ("Pipeline pass created: " ++
