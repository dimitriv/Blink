{-
   Copyright (c) Microsoft Corporation
   All rights reserved.

   Licensed under the Apache License, Version 2.0 (the ""License""); you
   may not use this file except in compliance with the License. You may
   obtain a copy of the License at

   http://www.apache.org/licenses/LICENSE-2.0

   THIS CODE IS PROVIDED ON AN *AS IS* BASIS, WITHOUT WARRANTIES OR
   CONDITIONS OF ANY KIND, EITHER EXPRESS OR IMPLIED, INCLUDING WITHOUT
   LIMITATION ANY IMPLIED WARRANTIES OR CONDITIONS OF TITLE, FITNESS FOR
   A PARTICULAR PURPOSE, MERCHANTABLITY OR NON-INFRINGEMENT.

   See the Apache Version 2.0 License for specific language governing
   permissions and limitations under the License.
-}
{-# LANGUAGE FlexibleInstances, MultiParamTypeClasses #-}
{-# OPTIONS_GHC -Wall #-}
-- | The blink parser monad
module BlinkParseM (
    -- * The Blink parser monad
    BlinkParser
  , BlinkParseState
  , BlinkParseM(runParseM)
  , ParseCompEnv
<<<<<<< HEAD
  , runBlinkParser
=======
  , ZiriaStream
  , mkZiriaStream
  , unconsZiriaStream
>>>>>>> 637ca831
    -- * Derived operators
  , debugParse
  , extendParseEnv
  , getParseEnv
  , withPos
  , bindExtend
    -- * Generic auxiliary parsers
  , xPrefix
  , lInfix
  , sepsBy
    -- * Generic utils
  , uncurry4
  , (.:)
  , (..:)
  ) where

import Control.Applicative
import Control.Arrow (second)
import Control.Monad.Trans
import Control.Monad.Reader
import Text.Parsec
import Text.Parsec.Expr

import AstExpr (GName, SrcTy)
import AstComp (CallArg, SrcCTy)

import ZiriaLexer
import ZiriaLexerMonad

{-------------------------------------------------------------------------------
  Wrapping the lexer state
-------------------------------------------------------------------------------}

-- | ZiriaStream wraps the lexer state so that we memoize the next token
data ZiriaStream = ZiriaStream (Lexeme, ZiriaStream)

mkZiriaStream :: String -> ZiriaStream
mkZiriaStream str = ZiriaStream (StartOfFile, go (mkAlexState str))
  where
    go :: AlexState -> ZiriaStream
    go st = ZiriaStream (second go $ scan st)

unconsZiriaStream :: ZiriaStream -> Maybe (Lexeme, ZiriaStream)
unconsZiriaStream (ZiriaStream (tok, st')) =
    case tok of
      L _ LEOF _ -> Nothing
      _          -> Just (tok, st')

instance Monad m => Stream ZiriaStream m Lexeme where
  uncons = return . unconsZiriaStream

{-------------------------------------------------------------------------------
  The Blink parser monad

  1. reads strings
  2. maintains a BlinkParseState (unit for now)
  3. runs in the IO monad (for debugging)
-------------------------------------------------------------------------------}

type BlinkParseState = ()

-- | The parser environment
--
-- We need environment of defined functions to intelligently parse
-- applications: we map (comp) function names to their list of arguments. The
-- parser uses this to select the expr parser or the comp parser, depending on
-- the type of the argument.
type ParseCompEnv = [( GName (Maybe SrcCTy)
                     , [GName (CallArg (Maybe SrcTy) (Maybe SrcCTy))]
                     )]

-- | The parser monad
newtype BlinkParseM a = BlinkParseM { runParseM :: ParseCompEnv -> IO a }
<<<<<<< HEAD

type BlinkParser a = ParsecT String BlinkParseState BlinkParseM a
=======
type BlinkParser a    = ParsecT ZiriaStream BlinkParseState BlinkParseM a
>>>>>>> 637ca831

instance Functor BlinkParseM where
  fmap f (BlinkParseM x) = BlinkParseM $ \env -> fmap f (x env)

instance Applicative BlinkParseM where
  pure = BlinkParseM . const . return
  (BlinkParseM f) <*> (BlinkParseM x) = BlinkParseM $ \env -> f env <*> x env

instance Monad BlinkParseM where
  (>>=) (BlinkParseM f) g
     = BlinkParseM (\env ->
         do { r <- f env; runParseM (g r) env })
  return = pure

instance MonadIO BlinkParseM where
  liftIO comp = BlinkParseM (\_ -> comp)

instance MonadReader ParseCompEnv BlinkParseM where
  ask = BlinkParseM (\env -> return env)
  local upd (BlinkParseM f) = BlinkParseM (\env -> f (upd env))
  reader f = BlinkParseM (\env -> return (f env))

runBlinkParser :: BlinkParser a -> SourceName -> String -> IO (Either ParseError a)
runBlinkParser p src input = runParseM (runParserT p () src input) []

{-------------------------------------------------------------------------------
  Derived operators
-------------------------------------------------------------------------------}

debugParse :: SourcePos -> IO () -> BlinkParser ()
debugParse p action
 = liftIO $ do { putStrLn $ "Debug"
               ; putStrLn $ "Position:" ++ show p
               ; action }

extendParseEnv :: ParseCompEnv -> BlinkParser a -> BlinkParser a
extendParseEnv penv action
  = local (\env -> penv ++ env) action

getParseEnv :: BlinkParser ParseCompEnv
getParseEnv = ask

withPos :: (Maybe SourcePos -> a) -> BlinkParser a
withPos constr = constr . Just <$> getPosition

bindExtend :: BlinkParser (ParseCompEnv, a) -> (a -> BlinkParser b) -> BlinkParser b
bindExtend x f = x >>= \(env, a) -> extendParseEnv env $ f a

infixl 1 `bindExtend`  -- Same precedence as (>>=)

{-------------------------------------------------------------------------------
  Generic auxiliary parsers
-------------------------------------------------------------------------------}

-- | Like parsec's `Prefix` but allow repeated application of the operator.
--
-- See http://stackoverflow.com/a/10475767/742991.
xPrefix :: Stream s m t => ParsecT s u m (a -> a) -> Operator s u m a
xPrefix op = Prefix . chainl1 op $ return (.)

-- | Left-associative `Infix`
lInfix :: ParsecT s u m (a -> a -> a) -> Operator s u m a
lInfix op = Infix op AssocLeft

-- | Variant on `sepBy` that takes a list of parsers rather than repeating one
sepsBy :: Stream s m t => [ParsecT s u m a] -> ParsecT s u m sep -> ParsecT s u m [a]
sepsBy []     _  = return []
sepsBy [p]    _  = (:[]) <$> p
sepsBy (p:ps) op = (:) <$> p <* op <*> sepsBy ps op

{-------------------------------------------------------------------------------
  Generic auxiliary

  TODO: This should probably move to a seperate Utils module.
-------------------------------------------------------------------------------}

uncurry4 :: (a -> b -> c -> d -> z) -> (a, b, c, d) -> z
uncurry4 fun (a, b, c, d) = fun a b c d

(.:) :: (y -> z) -> (a -> b -> y) -> a -> b -> z
(.:) fun' fun a b = fun' (fun a b)

(..:) :: (y -> z) -> (a -> b -> c -> y) -> a -> b -> c -> z
(..:) fun' fun a b c = fun' (fun a b c)<|MERGE_RESOLUTION|>--- conflicted
+++ resolved
@@ -25,13 +25,9 @@
   , BlinkParseState
   , BlinkParseM(runParseM)
   , ParseCompEnv
-<<<<<<< HEAD
-  , runBlinkParser
-=======
   , ZiriaStream
   , mkZiriaStream
   , unconsZiriaStream
->>>>>>> 637ca831
     -- * Derived operators
   , debugParse
   , extendParseEnv
@@ -105,12 +101,8 @@
 
 -- | The parser monad
 newtype BlinkParseM a = BlinkParseM { runParseM :: ParseCompEnv -> IO a }
-<<<<<<< HEAD
 
-type BlinkParser a = ParsecT String BlinkParseState BlinkParseM a
-=======
 type BlinkParser a    = ParsecT ZiriaStream BlinkParseState BlinkParseM a
->>>>>>> 637ca831
 
 instance Functor BlinkParseM where
   fmap f (BlinkParseM x) = BlinkParseM $ \env -> fmap f (x env)
@@ -133,8 +125,6 @@
   local upd (BlinkParseM f) = BlinkParseM (\env -> f (upd env))
   reader f = BlinkParseM (\env -> return (f env))
 
-runBlinkParser :: BlinkParser a -> SourceName -> String -> IO (Either ParseError a)
-runBlinkParser p src input = runParseM (runParserT p () src input) []
 
 {-------------------------------------------------------------------------------
   Derived operators
