--- conflicted
+++ resolved
@@ -130,7 +130,6 @@
 let external copy_int16(dst:arr int16, src:arr int16, len:int) : () in
 let external copy_int32(dst:arr int32, src:arr int32, len:int) : () in
 
-<<<<<<< HEAD
 -- Equivallent to memcpy in C
 -- NB: When len is constant, this can be done with dst[0,len] := src[0,len]
 --     But this doesn't work for dynamic len
@@ -140,12 +139,9 @@
 let external copy_complex16(dst : arr complex16, src : arr complex16, len : int) : int in
 let external copy_complex32(dst : arr complex32, src : arr complex32, len : int) : int in
 
-let external int_to_bit(input:int32, output:arr bit, outlen:int) : () in
-=======
 -- Conversions
 let external bits_to_int8(dst: arr int8, src:arr bit) : () in 
 let external int8_to_bits(dst: arr bit, src:arr int8) : () in 
->>>>>>> 062eec5c
 
 
 
