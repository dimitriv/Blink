--- conflicted
+++ resolved
@@ -162,13 +162,8 @@
 
 
 
-<<<<<<< HEAD
--- Bit-wise operations
-fun external v_sign_int8(input1 : arr int8, input2 : arr[length(input1)] int8)    : arr[length(input1)] int8
-=======
 -- Sign operations (essentially applies _mm_sign_epi8)
-let external v_sign_int8(input1 : arr int8, input2 : arr[length(input1)] int8)    : arr[length(input1)] int8
->>>>>>> b1623106
+fum external v_sign_int8(input1 : arr int8, input2 : arr[length(input1)] int8)    : arr[length(input1)] int8
 
 
 
