/* 
   Copyright (c) Microsoft Corporation
   All rights reserved. 

   Licensed under the Apache License, Version 2.0 (the ""License""); you
   may not use this file except in compliance with the License. You may
   obtain a copy of the License at

   http://www.apache.org/licenses/LICENSE-2.0

   THIS CODE IS PROVIDED ON AN *AS IS* BASIS, WITHOUT WARRANTIES OR
   CONDITIONS OF ANY KIND, EITHER EXPRESS OR IMPLIED, INCLUDING WITHOUT
   LIMITATION ANY IMPLIED WARRANTIES OR CONDITIONS OF TITLE, FITNESS FOR
   A PARTICULAR PURPOSE, MERCHANTABLITY OR NON-INFRINGEMENT.

   See the Apache Version 2.0 License for specific language governing
   permissions and limitations under the License.
*/
#include <stdio.h>
#include <stdlib.h>
#include <errno.h>
#include <string.h>

#include "wpl_alloc.h"
#include "params.h"
#include "types.h"
#include "buf.h"


#ifdef SORA_PLATFORM
#include "sora_radio.h"
#endif



unsigned int parse_dbg_int16(char *dbg_buf, int16 *target)
{
  char *s = NULL;
  unsigned int i = 0;
  long val;

  s = strtok(dbg_buf, ",");

  if (s == NULL) 
  {
	  fprintf(stderr,"Input (debug) file contains no samples.");
	  exit(1);
  }

  val = strtol(s,NULL,10);
  if (errno == EINVAL) 
  {
      fprintf(stderr,"Parse error when loading debug file.");
      exit(1);
  }

  target[i++] = (num16) val; 

  while (s = strtok(NULL, ",")) 
  {
	  val = strtol(s,NULL,10);
	  if (errno == EINVAL) 
      {
		  fprintf(stderr,"Parse error when loading debug file.");
		  exit(1);
      }
	  target[i++] = (num16) val;
  }
  return i; // total number of entries
}

void init_getint16(BlinkParams *params, BufContextBlock *blk, HeapContextBlock *hblk)
{
	blk->size_in = 16;
	blk->total_in = 0;

	if (params->inType == TY_DUMMY)
	{
		blk->num16_max_dummy_samples = params->dummySamples;
	}

	if (params->inType == TY_MEM)
	{
		if (blk->mem_input_buf == NULL || blk->mem_input_buf_size == 0)
		{
			fprintf(stderr, "Error: input memory buffer not initialized\n");
			exit(1);
		}
		else
		{
			blk->num16_input_buffer = (int16 *)blk->mem_input_buf;
			blk->num16_input_entries = blk->mem_input_buf_size/(blk->size_in/8);
		}
	}

	if (params->inType == TY_FILE)
	{
		unsigned int sz; 
		char *filebuffer;
		try_read_filebuffer(hblk, params->inFileName, &filebuffer, &sz);

		// How many bytes the file buffer has * sizeof should be enough
		blk->num16_input_buffer = (int16 *)try_alloc_bytes(hblk, sz * sizeof(int16));

		if (params->inFileMode == MODE_BIN)
		{ 
			unsigned int i;
			int16 *typed_filebuffer = (int16 *) filebuffer;
			for (i=0; i < sz; i++)
			{
				blk->num16_input_buffer[i] = typed_filebuffer[i];
			}
			blk->num16_input_entries = i;
		}
		else 
		{
			blk->num16_input_entries = parse_dbg_int16(filebuffer, blk->num16_input_buffer);
		}
	}
}

FINL
GetStatus _buf_getint16(BlinkParams *params, BufContextBlock *blk, int16 *x)
{
	if (params->inType == TY_DUMMY)
	{
		if (blk->num16_input_dummy_samples >= blk->num16_max_dummy_samples && params->dummySamples != INF_REPEAT) return GS_EOF;
		blk->num16_input_dummy_samples++;
		return GS_SUCCESS;
	}

	if (params->inType == TY_FILE || params->inType == TY_MEM)
	{
		// If we reached the end of the input buffer 
		if (blk->num16_input_idx >= blk->num16_input_entries)
		{
			// If no more repetitions are allowed 
			if (params->inFileRepeats != INF_REPEAT && blk->num16_input_repeats >= params->inFileRepeats)
			{
				return GS_EOF;
			}
			// Otherwise we set the index to 0 and increase repetition count
			blk->num16_input_idx = 0;
			blk->num16_input_repeats++;
		}

		*x = blk->num16_input_buffer[blk->num16_input_idx++];

		return GS_SUCCESS;
	}

	if (params->inType == TY_SORA)
	{
#ifdef SORA_PLATFORM
		fprintf(stderr, "Sora RX supports only Complex16 type.\n");
		exit(1);
#endif
	}

	return GS_EOF;
}

GetStatus buf_getint16(BlinkParams *params, BufContextBlock *blk, int16 *x)
{
	blk->total_in++;
	return _buf_getint16(params, blk, x);
}

FINL
GetStatus _buf_getarrint16(BlinkParams *params, BufContextBlock *blk, int16 *x, unsigned int vlen)
{
	if (params->inType == TY_DUMMY)
	{
		if (blk->num16_input_dummy_samples >= blk->num16_max_dummy_samples && params->dummySamples != INF_REPEAT) return GS_EOF;
		blk->num16_input_dummy_samples += vlen;
		return GS_SUCCESS;
	}

	if (params->inType == TY_FILE || params->inType == TY_MEM)
	{
		if (blk->num16_input_idx + vlen > blk->num16_input_entries)
		{
			if (params->inFileRepeats != INF_REPEAT && blk->num16_input_repeats >= params->inFileRepeats)
			{
				if (blk->num16_input_idx != blk->num16_input_entries)
					fprintf(stderr, "Warning: Unaligned data in input file, ignoring final get()!\n");
				return GS_EOF;
			}
			// Otherwise ignore trailing part of the file, not clear what that part may contain ...
			blk->num16_input_idx = 0;
			blk->num16_input_repeats++;
		}
	
		memcpy(x, &(blk->num16_input_buffer[blk->num16_input_idx]), vlen * sizeof(int16));
		blk->num16_input_idx += vlen;
		return GS_SUCCESS;
	}

	if (params->inType == TY_SORA)
	{
#ifdef SORA_PLATFORM
		fprintf(stderr, "Sora RX supports only Complex16 type.\n");
		exit(1);
#endif
	}

	return GS_EOF;
}

GetStatus buf_getarrint16(BlinkParams *params, BufContextBlock *blk, int16 *x, unsigned int vlen)
{
	blk->total_in += vlen;
	return _buf_getarrint16(params, blk, x, vlen);
}


void init_getcomplex16(BlinkParams *params, BufContextBlock *blk, HeapContextBlock *hblk)
{
	// we just need to initialize the input buffer in the same way
	init_getint16(params, blk, hblk);                                
	// Change the values that differ in complex
	blk->size_in = 32;

	// since we will be doing this in integer granularity
	blk->num16_max_dummy_samples = params->dummySamples * 2; 
}

GetStatus buf_getcomplex16(BlinkParams *params, BufContextBlock *blk, complex16 *x)
{
	blk->total_in++;
	if (params->inType == TY_DUMMY || params->inType == TY_FILE || params->inType == TY_MEM)
	{
		GetStatus gs1 = _buf_getint16(params, blk, & (x->re));
		if (gs1 == GS_EOF) 
		{ 
			return GS_EOF;
		}
		else
		{
			return (_buf_getint16(params, blk, & (x->im)));
		}
	}

	if (params->inType == TY_SORA)
	{
#ifdef SORA_PLATFORM
<<<<<<< HEAD
		readSora(*params, x, 1);
=======
		readSora(params, x, 1);
>>>>>>> 36ff5398
		return GS_SUCCESS;
#endif
	}

	return GS_EOF;
}

GetStatus buf_getarrcomplex16(BlinkParams *params, BufContextBlock *blk, complex16 *x, unsigned int vlen)
{
	blk->total_in += vlen;
	if (params->inType == TY_DUMMY || params->inType == TY_FILE || params->inType == TY_MEM)
	{
		return _buf_getarrint16(params, blk, (int16*) x,vlen*2);
	}

	if (params->inType == TY_SORA)
	{
#ifdef SORA_PLATFORM
<<<<<<< HEAD
		readSora(*params, x, vlen);
=======
		readSora(params, x, vlen);
>>>>>>> 36ff5398
		return GS_SUCCESS;
#endif
	}

	return GS_EOF;
}

void fprint_int16(BufContextBlock *blk, FILE *f, int16 val)
{
	if (blk->num16_fst)
	{
		fprintf(f,"%d",val);
		blk->num16_fst = 0;
	}
	else fprintf(f,",%d",val);
}
void fprint_arrint16(BufContextBlock *blk, FILE *f, int16 *val, unsigned int vlen)
{
	unsigned int i;
	for (i=0; i < vlen; i++)
	{
		fprint_int16(blk,f,val[i]);
	}
}


void init_putint16(BlinkParams *params, BufContextBlock *blk, HeapContextBlock *hblk)
{
	blk->size_out = 16;
	blk->total_out = 0;

	if (params->outType == TY_DUMMY || params->outType == TY_FILE)
	{
		blk->num16_output_buffer = (int16 *)malloc(params->outBufSize * sizeof(int16));
		blk->num16_output_entries = params->outBufSize;
		if (params->outType == TY_FILE)
			blk->num16_output_file = try_open(params->outFileName, "w");
	}

	if (params->outType == TY_MEM)
	{
		if (blk->mem_output_buf == NULL || blk->mem_output_buf_size == 0)
		{
			fprintf(stderr, "Error: output memory buffer not initialized\n");
			exit(1);
		}
		else
		{
			blk->num16_output_buffer = (int16*)blk->mem_output_buf;
			blk->num16_output_entries = blk->mem_output_buf_size/(blk->size_out / 8);
		}
	}

	if (params->outType == TY_SORA)
	{
#ifdef SORA_PLATFORM
		fprintf(stderr, "Sora TX supports only Complex16 type.\n");
		exit(1);
#else
		fprintf(stderr, "Sora supported only on WinDDK platform.\n");
		exit(1);
#endif
	}

}


FINL
void _buf_putint16(BlinkParams *params, BufContextBlock *blk, int16 x)
{
	if (params->outType == TY_DUMMY)
	{
		return;
	}

	if (params->outType == TY_MEM)
	{
		blk->num16_output_buffer[blk->num16_output_idx++] = (int16)x;
	}

	if (params->outType == TY_FILE)
	{
		if (params->outFileMode == MODE_DBG)
			fprint_int16(blk, blk->num16_output_file, x);
		else 
		{
			if (blk->num16_output_idx == blk->num16_output_entries)
			{
				fwrite(blk->num16_output_buffer, blk->num16_output_entries, sizeof(int16), blk->num16_output_file);
				blk->num16_output_idx = 0;
			}
			blk->num16_output_buffer[blk->num16_output_idx++] = (int16)x;
		}
	}

	if (params->outType == TY_SORA) 
	{
#ifdef SORA_PLATFORM
		fprintf(stderr, "Sora TX supports only Complex16 type.\n");
		exit(1);
#else
		fprintf(stderr, "Sora supported only on WinDDK platform.\n");
		exit(1);
#endif
	}
}


void buf_putint16(BlinkParams *params, BufContextBlock *blk, int16 x)
{
	blk->total_out++;
	write_time_stamp(params);
	_buf_putint16(params, blk, x);
}


FINL
void _buf_putarrint16(BlinkParams *params, BufContextBlock *blk, int16 *x, unsigned int vlen)
{
	if (params->outType == TY_DUMMY) return;

	if (params->outType == TY_MEM)
	{
		memcpy((void*)(blk->num16_output_buffer + blk->num16_output_idx), (void*)x, vlen*sizeof(int16));
		blk->num16_output_idx += vlen;
	}

	if (params->outType == TY_FILE)
	{
		if (params->outFileMode == MODE_DBG) 
			fprint_arrint16(blk, blk->num16_output_file, x, vlen);
		else
		{
			if (blk->num16_output_idx + vlen >= blk->num16_output_entries)
			{
				// first write the first (num16_output_entries - vlen) entries
				unsigned int i;
				unsigned int m = blk->num16_output_entries - blk->num16_output_idx;

				for (i = 0; i < m; i++)
					blk->num16_output_buffer[blk->num16_output_idx + i] = x[i];

				// then flush the buffer
				fwrite(blk->num16_output_buffer, blk->num16_output_entries, sizeof(int16), blk->num16_output_file);

				// then write the rest
				for (blk->num16_output_idx = 0; blk->num16_output_idx < vlen - m; blk->num16_output_idx++)
					blk->num16_output_buffer[blk->num16_output_idx] = x[blk->num16_output_idx + m];
			}
			else
			{
				memcpy((void*)(blk->num16_output_buffer + blk->num16_output_idx), (void*)x, vlen*sizeof(int16));
				blk->num16_output_idx += vlen;
			}
		}
	}

	if (params->outType == TY_SORA) 
	{
#ifdef SORA_PLATFORM
		fprintf(stderr, "Sora TX supports only Complex16 type.\n");
		exit(1);
#else
		fprintf(stderr, "Sora supported only on WinDDK platform.\n");
		exit(1);
#endif
	}
}



void buf_putarrint16(BlinkParams *params, BufContextBlock *blk, int16 *x, unsigned int vlen)
{
	blk->total_out += vlen;
	write_time_stamp(params);
	_buf_putarrint16(params, blk, x, vlen);
}


void flush_putint16(BlinkParams *params, BufContextBlock *blk)
{
	if (params->outType == TY_FILE)
	{
		if (params->outFileMode == MODE_BIN) {
			fwrite(blk->num16_output_buffer, sizeof(int16), blk->num16_output_idx, blk->num16_output_file);
			blk->num16_output_idx = 0;
		}
		fclose(blk->num16_output_file);
	}
}


void init_putcomplex16(BlinkParams *params, BufContextBlock *blk, HeapContextBlock *hblk)
{
	blk->size_out = 32;
	blk->total_out = 0;

	write_time_stamp(params);

	if (params->outType == TY_DUMMY || params->outType == TY_FILE)
	{
		blk->num16_output_buffer = (int16 *)malloc(2 * params->outBufSize * sizeof(int16));
		blk->num16_output_entries = params->outBufSize * 2;
		if (params->outType == TY_FILE)
			blk->num16_output_file = try_open(params->outFileName, "w");
	}

	if (params->outType == TY_MEM)
	{
		if (blk->mem_output_buf == NULL || blk->mem_output_buf_size == 0)
		{
			fprintf(stderr, "Error: output memory buffer not initialized\n");
			exit(1);
		}
		else
		{
			blk->num16_output_buffer = (int16*)blk->mem_output_buf;
			blk->num16_output_entries = blk->mem_output_buf_size/(2*blk->size_out / 8);
		}
	}
}

void buf_putcomplex16(BlinkParams *params, BufContextBlock *blk, struct complex16 x)
{
	blk->total_out++;
	write_time_stamp(params);

	if (params->outType == TY_DUMMY) return;

	if (params->outType == TY_FILE || params->outType == TY_MEM)
	{
		_buf_putint16(params, blk, x.re);
		_buf_putint16(params, blk, x.im);
	}

	if (params->outType == TY_SORA) 
	{
#ifdef SORA_PLATFORM
<<<<<<< HEAD
		writeSora(*params, &x, 1);
=======
		writeSora(params, &x, 1);
>>>>>>> 36ff5398
#else
		fprintf(stderr, "Sora supported only on WinDDK platform.\n");
		exit(1);
#endif
	}

}
void buf_putarrcomplex16(BlinkParams *params, BufContextBlock *blk, struct complex16 *x, unsigned int vlen)
{
	blk->total_out += vlen;
	write_time_stamp(params);

	if (params->outType == TY_DUMMY || params->outType == TY_FILE || params->outType == TY_MEM)
	{
		_buf_putarrint16(params, blk, (int16 *)x, vlen * 2);
	}

	if (params->outType == TY_SORA) 
	{
#ifdef SORA_PLATFORM
<<<<<<< HEAD
		writeSora(*params, x, vlen);
=======
		writeSora(params, x, vlen);
>>>>>>> 36ff5398
#else
		fprintf(stderr, "Sora supported only on WinDDK platform.\n");
		exit(1);
#endif
	}
}
void flush_putcomplex16(BlinkParams *params, BufContextBlock *blk)
{
	flush_putint16(params, blk);
}<|MERGE_RESOLUTION|>--- conflicted
+++ resolved
@@ -244,11 +244,7 @@
 	if (params->inType == TY_SORA)
 	{
 #ifdef SORA_PLATFORM
-<<<<<<< HEAD
-		readSora(*params, x, 1);
-=======
 		readSora(params, x, 1);
->>>>>>> 36ff5398
 		return GS_SUCCESS;
 #endif
 	}
@@ -267,11 +263,7 @@
 	if (params->inType == TY_SORA)
 	{
 #ifdef SORA_PLATFORM
-<<<<<<< HEAD
-		readSora(*params, x, vlen);
-=======
 		readSora(params, x, vlen);
->>>>>>> 36ff5398
 		return GS_SUCCESS;
 #endif
 	}
@@ -510,11 +502,7 @@
 	if (params->outType == TY_SORA) 
 	{
 #ifdef SORA_PLATFORM
-<<<<<<< HEAD
-		writeSora(*params, &x, 1);
-=======
 		writeSora(params, &x, 1);
->>>>>>> 36ff5398
 #else
 		fprintf(stderr, "Sora supported only on WinDDK platform.\n");
 		exit(1);
@@ -535,11 +523,7 @@
 	if (params->outType == TY_SORA) 
 	{
 #ifdef SORA_PLATFORM
-<<<<<<< HEAD
-		writeSora(*params, x, vlen);
-=======
 		writeSora(params, x, vlen);
->>>>>>> 36ff5398
 #else
 		fprintf(stderr, "Sora supported only on WinDDK platform.\n");
 		exit(1);
