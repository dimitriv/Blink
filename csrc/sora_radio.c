/* 
   Copyright (c) Microsoft Corporation
   All rights reserved. 

   Licensed under the Apache License, Version 2.0 (the ""License""); you
   may not use this file except in compliance with the License. You may
   obtain a copy of the License at

   http://www.apache.org/licenses/LICENSE-2.0

   THIS CODE IS PROVIDED ON AN *AS IS* BASIS, WITHOUT WARRANTIES OR
   CONDITIONS OF ANY KIND, EITHER EXPRESS OR IMPLIED, INCLUDING WITHOUT
   LIMITATION ANY IMPLIED WARRANTIES OR CONDITIONS OF TITLE, FITNESS FOR
   A PARTICULAR PURPOSE, MERCHANTABLITY OR NON-INFRINGEMENT.

   See the Apache Version 2.0 License for specific language governing
   permissions and limitations under the License.
*/
#include <soratime.h>
#include <thread_func.h>
#include <stdlib.h>
#include <time.h>
#include <rxstream.h>
#include "params.h"
#include "numerics.h"


<<<<<<< HEAD
void RadioStart(BlinkParams params) {
=======
void RadioStart(BlinkParams *params) {
>>>>>>> 36ff5398
	// Initialize Sora user mode extension
    BOOLEAN succ = SoraUInitUserExtension("\\\\.\\HWTest");
    if (!succ) 
    {
        printf("Error: fail to find a Sora UMX capable device!\n");
        exit(1);
    }

	// always start radio first, it will reset radio to the default setting
<<<<<<< HEAD
    SoraURadioStart(params.radioParams.radioId);

    SoraURadioSetRxPA(params.radioParams.radioId, params.radioParams.RXpa);
    SoraURadioSetRxGain(params.radioParams.radioId, params.radioParams.RXgain);
    SoraURadioSetTxGain(params.radioParams.radioId, params.radioParams.TXgain);
    SoraURadioSetCentralFreq(params.radioParams.radioId, params.radioParams.CentralFrequency);
	SoraURadioSetFreqOffset(params.radioParams.radioId, params.radioParams.FreqencyOffset);					
    SoraURadioSetSampleRate(params.radioParams.radioId, params.radioParams.SampleRate);
	params.TXBuffer = NULL;
	params.pRxBuf = NULL;
}



void RadioStop(BlinkParams params) {
	if (params.TXBuffer != NULL)
	{
		SoraUReleaseBuffer((PVOID)params.TXBuffer);
	}

	if (params.pRxBuf != NULL)
	{
		HRESULT hr;
		SoraURadioReleaseRxStream(&params.RxStream, params.radioParams.radioId);
        hr = SoraURadioUnmapRxSampleBuf(params.radioParams.radioId, params.pRxBuf);
=======
    SoraURadioStart(params->radioParams.radioId);

    SoraURadioSetRxPA(params->radioParams.radioId, params->radioParams.RXpa);
    SoraURadioSetRxGain(params->radioParams.radioId, params->radioParams.RXgain);
    SoraURadioSetTxGain(params->radioParams.radioId, params->radioParams.TXgain);
    SoraURadioSetCentralFreq(params->radioParams.radioId, params->radioParams.CentralFrequency);
	SoraURadioSetFreqOffset(params->radioParams.radioId, params->radioParams.FreqencyOffset);					
    SoraURadioSetSampleRate(params->radioParams.radioId, params->radioParams.SampleRate);
	params->TXBuffer = NULL;
	params->pRxBuf = NULL;
}



void RadioStop(BlinkParams *params) {
	if (params->TXBuffer != NULL)
	{
		SoraUReleaseBuffer((PVOID)params->TXBuffer);
	}

	if (params->pRxBuf != NULL)
	{
		HRESULT hr;
		SoraURadioReleaseRxStream(&params->RxStream, params->radioParams.radioId);
        hr = SoraURadioUnmapRxSampleBuf(params->radioParams.radioId, params->pRxBuf);
>>>>>>> 36ff5398
	}

	SoraUCleanUserExtension();
}



<<<<<<< HEAD
void InitSoraRx(BlinkParams params)
=======
void InitSoraRx(BlinkParams *params)
>>>>>>> 36ff5398
{
    HRESULT hr;
    ULONG nRxBufSize = 0;

	// Map Rx Buffer 
<<<<<<< HEAD
    hr = SoraURadioMapRxSampleBuf( params.radioParams.radioId, &params.pRxBuf, & nRxBufSize);
=======
    hr = SoraURadioMapRxSampleBuf( params->radioParams.radioId, &params->pRxBuf, & nRxBufSize);
>>>>>>> 36ff5398
    if ( FAILED (hr) ) {
        fprintf (stderr, "Error: Fail to map Sora Rx buffer!\n" );
        exit(1);
    }
    
    // Generate a sample stream from mapped Rx buffer
<<<<<<< HEAD
	SoraURadioAllocRxStream( &(params.RxStream), params.radioParams.radioId, (PUCHAR)params.pRxBuf, nRxBufSize);
}


void InitSoraTx(BlinkParams params)
{
	params.TXBuffer = SoraUAllocBuffer(params.radioParams.TXBufferSize);					// alloc tx sample buffer
	if (params.TXBuffer == NULL) 
=======
	SoraURadioAllocRxStream( &(params->RxStream), params->radioParams.radioId, (PUCHAR)params->pRxBuf, nRxBufSize);
}


void InitSoraTx(BlinkParams *params)
{
	params->TXBuffer = SoraUAllocBuffer(params->radioParams.TXBufferSize);					// alloc tx sample buffer
	if (params->TXBuffer == NULL) 
>>>>>>> 36ff5398
	{
		fprintf (stderr, "Error: Fail to allocate Sora Tx buffer memory!\n" );
		exit(1);
	}
}




// readSora reads <size> of __int16 inputs from Sora radio
// It is a blocking function and returns only once everything is read
<<<<<<< HEAD
void readSora(BlinkParams params, complex16 *ptr, int size)
=======
void readSora(BlinkParams *params, complex16 *ptr, int size)
>>>>>>> 36ff5398
{
    HRESULT hr;
    FLAG fReachEnd;
	// Signal block contains 7 vcs = 28 int16
    static SignalBlock block;
	complex16* pSamples = (complex16*)(&block[0]);
    static int indexSrc = 28;
	int oldIndexSrc;
	complex16* ptrDst = ptr;
	int remaining = size;

	if (indexSrc < 28) {
		oldIndexSrc = indexSrc;
		// Something has already been read previously, so copy that first
		memcpy((void *)ptrDst, (void *)(pSamples + indexSrc), min(remaining, 28 - oldIndexSrc)*sizeof(complex16));
		indexSrc += min(remaining, 28 - oldIndexSrc);
		ptrDst += min(remaining, 28 - oldIndexSrc);
		remaining -= min(remaining, 28 - oldIndexSrc);
	}

	while (remaining > 0)
	{
		// Read from the radio
<<<<<<< HEAD
		hr = SoraRadioReadRxStream( &(params.RxStream), &fReachEnd, block);
=======
		hr = SoraRadioReadRxStream( &(params->RxStream), &fReachEnd, block);
>>>>>>> 36ff5398
		if (FAILED(hr)) {
			fprintf (stderr, "Error: Fail to read Sora Rx buffer!\n" );
			exit(1);
		}
		indexSrc = 0;

		// Copy
		memcpy((void *)ptrDst, (void *)(pSamples + indexSrc), min(remaining, 28)*sizeof(complex16));
		indexSrc += min(remaining, 28);
		ptrDst += min(remaining, 28);
		remaining -= min(remaining, 28);

	}
}




// Transit a buffer of <size> complex16 numbers
// ptr has to be 16 aligned and has to have space for x8 complex16 numbers, due to efficien packing to complex8
<<<<<<< HEAD
void writeSora(BlinkParams params, complex16 *ptr, ULONG size)
=======
void writeSora(BlinkParams *params, complex16 *ptr, ULONG size)
>>>>>>> 36ff5398
{
    HRESULT hr;
	ULONG TxID;

	ULONG dbg=0;

<<<<<<< HEAD
	if (size*2 > params.radioParams.TXBufferSize)
=======
	if (size*2 > params->radioParams.TXBufferSize)
>>>>>>> 36ff5398
	{
		fprintf (stderr, "Error: Sora Tx buffer too small (%ld needed)!\n", 2*size );
		exit(1);
	}

	// Saturated packing need 16-bit aligned pointers since it uses SSE
	if ((ULONG)ptr & 0xF > 0)
	{
		fprintf (stderr, "Error: Tx ptr has to be 16 aligned!\n");
		exit(1);
	}

	// Saturated pack from complex16 (default Blink TX type) to complex8
	vcs *vPtr = (vcs*)ptr;
	unsigned int index = 0;
	for(int i=0; i<size/4; i+=2)
	{
        vcs s1, s2;
        s1 = vPtr[i];
        s2 = vPtr[i+1];
        vcb b = (vcb)saturated_pack((vs&)s1, (vs&)s2);

<<<<<<< HEAD
		char *dst = (char *) params.TXBuffer;
=======
		char *dst = (char *) params->TXBuffer;
>>>>>>> 36ff5398
		memcpy((void*)(dst+index), (void*) (&b), sizeof(vcb));
		index += sizeof(vcb);

	}


	// DEBUG: 
<<<<<<< HEAD
	//hr = SoraURadioTransferEx(params.radioParams.radioId, params.TXBuffer, 2*size, &TxID);	
	hr = SoraURadioTransferEx(params.radioParams.radioId, params.TXBuffer, 4*size, &TxID);	
=======
	//hr = SoraURadioTransferEx(params->radioParams.radioId, params->TXBuffer, 2*size, &TxID);	
	hr = SoraURadioTransferEx(params->radioParams.radioId, params->TXBuffer, 4*size, &TxID);	
>>>>>>> 36ff5398

    if (!SUCCEEDED(hr))
    {
		fprintf (stderr, "Error: Fail to transfer Sora Tx buffer!\n" );
		exit(1);
	}

<<<<<<< HEAD
	hr = SoraURadioTx(params.radioParams.radioId, TxID);
=======
	hr = SoraURadioTx(params->radioParams.radioId, TxID);
>>>>>>> 36ff5398
    if (!SUCCEEDED(hr))
    {
		fprintf (stderr, "Error: Fail to transmit Sora Tx buffer!\n" );
		exit(1);
	}

<<<<<<< HEAD
    hr = SoraURadioTxFree(params.radioParams.radioId, TxID);
=======
    hr = SoraURadioTxFree(params->radioParams.radioId, TxID);
>>>>>>> 36ff5398
}<|MERGE_RESOLUTION|>--- conflicted
+++ resolved
@@ -25,11 +25,7 @@
 #include "numerics.h"
 
 
-<<<<<<< HEAD
-void RadioStart(BlinkParams params) {
-=======
 void RadioStart(BlinkParams *params) {
->>>>>>> 36ff5398
 	// Initialize Sora user mode extension
     BOOLEAN succ = SoraUInitUserExtension("\\\\.\\HWTest");
     if (!succ) 
@@ -39,33 +35,6 @@
     }
 
 	// always start radio first, it will reset radio to the default setting
-<<<<<<< HEAD
-    SoraURadioStart(params.radioParams.radioId);
-
-    SoraURadioSetRxPA(params.radioParams.radioId, params.radioParams.RXpa);
-    SoraURadioSetRxGain(params.radioParams.radioId, params.radioParams.RXgain);
-    SoraURadioSetTxGain(params.radioParams.radioId, params.radioParams.TXgain);
-    SoraURadioSetCentralFreq(params.radioParams.radioId, params.radioParams.CentralFrequency);
-	SoraURadioSetFreqOffset(params.radioParams.radioId, params.radioParams.FreqencyOffset);					
-    SoraURadioSetSampleRate(params.radioParams.radioId, params.radioParams.SampleRate);
-	params.TXBuffer = NULL;
-	params.pRxBuf = NULL;
-}
-
-
-
-void RadioStop(BlinkParams params) {
-	if (params.TXBuffer != NULL)
-	{
-		SoraUReleaseBuffer((PVOID)params.TXBuffer);
-	}
-
-	if (params.pRxBuf != NULL)
-	{
-		HRESULT hr;
-		SoraURadioReleaseRxStream(&params.RxStream, params.radioParams.radioId);
-        hr = SoraURadioUnmapRxSampleBuf(params.radioParams.radioId, params.pRxBuf);
-=======
     SoraURadioStart(params->radioParams.radioId);
 
     SoraURadioSetRxPA(params->radioParams.radioId, params->radioParams.RXpa);
@@ -91,7 +60,6 @@
 		HRESULT hr;
 		SoraURadioReleaseRxStream(&params->RxStream, params->radioParams.radioId);
         hr = SoraURadioUnmapRxSampleBuf(params->radioParams.radioId, params->pRxBuf);
->>>>>>> 36ff5398
 	}
 
 	SoraUCleanUserExtension();
@@ -99,37 +67,19 @@
 
 
 
-<<<<<<< HEAD
-void InitSoraRx(BlinkParams params)
-=======
 void InitSoraRx(BlinkParams *params)
->>>>>>> 36ff5398
 {
     HRESULT hr;
     ULONG nRxBufSize = 0;
 
 	// Map Rx Buffer 
-<<<<<<< HEAD
-    hr = SoraURadioMapRxSampleBuf( params.radioParams.radioId, &params.pRxBuf, & nRxBufSize);
-=======
     hr = SoraURadioMapRxSampleBuf( params->radioParams.radioId, &params->pRxBuf, & nRxBufSize);
->>>>>>> 36ff5398
     if ( FAILED (hr) ) {
         fprintf (stderr, "Error: Fail to map Sora Rx buffer!\n" );
         exit(1);
     }
     
     // Generate a sample stream from mapped Rx buffer
-<<<<<<< HEAD
-	SoraURadioAllocRxStream( &(params.RxStream), params.radioParams.radioId, (PUCHAR)params.pRxBuf, nRxBufSize);
-}
-
-
-void InitSoraTx(BlinkParams params)
-{
-	params.TXBuffer = SoraUAllocBuffer(params.radioParams.TXBufferSize);					// alloc tx sample buffer
-	if (params.TXBuffer == NULL) 
-=======
 	SoraURadioAllocRxStream( &(params->RxStream), params->radioParams.radioId, (PUCHAR)params->pRxBuf, nRxBufSize);
 }
 
@@ -138,7 +88,6 @@
 {
 	params->TXBuffer = SoraUAllocBuffer(params->radioParams.TXBufferSize);					// alloc tx sample buffer
 	if (params->TXBuffer == NULL) 
->>>>>>> 36ff5398
 	{
 		fprintf (stderr, "Error: Fail to allocate Sora Tx buffer memory!\n" );
 		exit(1);
@@ -150,11 +99,7 @@
 
 // readSora reads <size> of __int16 inputs from Sora radio
 // It is a blocking function and returns only once everything is read
-<<<<<<< HEAD
-void readSora(BlinkParams params, complex16 *ptr, int size)
-=======
 void readSora(BlinkParams *params, complex16 *ptr, int size)
->>>>>>> 36ff5398
 {
     HRESULT hr;
     FLAG fReachEnd;
@@ -178,11 +123,7 @@
 	while (remaining > 0)
 	{
 		// Read from the radio
-<<<<<<< HEAD
-		hr = SoraRadioReadRxStream( &(params.RxStream), &fReachEnd, block);
-=======
 		hr = SoraRadioReadRxStream( &(params->RxStream), &fReachEnd, block);
->>>>>>> 36ff5398
 		if (FAILED(hr)) {
 			fprintf (stderr, "Error: Fail to read Sora Rx buffer!\n" );
 			exit(1);
@@ -203,22 +144,14 @@
 
 // Transit a buffer of <size> complex16 numbers
 // ptr has to be 16 aligned and has to have space for x8 complex16 numbers, due to efficien packing to complex8
-<<<<<<< HEAD
-void writeSora(BlinkParams params, complex16 *ptr, ULONG size)
-=======
 void writeSora(BlinkParams *params, complex16 *ptr, ULONG size)
->>>>>>> 36ff5398
 {
     HRESULT hr;
 	ULONG TxID;
 
 	ULONG dbg=0;
 
-<<<<<<< HEAD
-	if (size*2 > params.radioParams.TXBufferSize)
-=======
 	if (size*2 > params->radioParams.TXBufferSize)
->>>>>>> 36ff5398
 	{
 		fprintf (stderr, "Error: Sora Tx buffer too small (%ld needed)!\n", 2*size );
 		exit(1);
@@ -241,11 +174,7 @@
         s2 = vPtr[i+1];
         vcb b = (vcb)saturated_pack((vs&)s1, (vs&)s2);
 
-<<<<<<< HEAD
-		char *dst = (char *) params.TXBuffer;
-=======
 		char *dst = (char *) params->TXBuffer;
->>>>>>> 36ff5398
 		memcpy((void*)(dst+index), (void*) (&b), sizeof(vcb));
 		index += sizeof(vcb);
 
@@ -253,13 +182,8 @@
 
 
 	// DEBUG: 
-<<<<<<< HEAD
-	//hr = SoraURadioTransferEx(params.radioParams.radioId, params.TXBuffer, 2*size, &TxID);	
-	hr = SoraURadioTransferEx(params.radioParams.radioId, params.TXBuffer, 4*size, &TxID);	
-=======
 	//hr = SoraURadioTransferEx(params->radioParams.radioId, params->TXBuffer, 2*size, &TxID);	
 	hr = SoraURadioTransferEx(params->radioParams.radioId, params->TXBuffer, 4*size, &TxID);	
->>>>>>> 36ff5398
 
     if (!SUCCEEDED(hr))
     {
@@ -267,20 +191,12 @@
 		exit(1);
 	}
 
-<<<<<<< HEAD
-	hr = SoraURadioTx(params.radioParams.radioId, TxID);
-=======
 	hr = SoraURadioTx(params->radioParams.radioId, TxID);
->>>>>>> 36ff5398
     if (!SUCCEEDED(hr))
     {
 		fprintf (stderr, "Error: Fail to transmit Sora Tx buffer!\n" );
 		exit(1);
 	}
 
-<<<<<<< HEAD
-    hr = SoraURadioTxFree(params.radioParams.radioId, TxID);
-=======
     hr = SoraURadioTxFree(params->radioParams.radioId, TxID);
->>>>>>> 36ff5398
 }