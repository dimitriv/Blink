<<<<<<< HEAD
# 
# Copyright (c) Microsoft Corporation
# All rights reserved. 
#
# Licensed under the Apache License, Version 2.0 (the ""License""); you
# may not use this file except in compliance with the License. You may
# obtain a copy of the License at
#
# http://www.apache.org/licenses/LICENSE-2.0
#
# THIS CODE IS PROVIDED ON AN *AS IS* BASIS, WITHOUT WARRANTIES OR
# CONDITIONS OF ANY KIND, EITHER EXPRESS OR IMPLIED, INCLUDING WITHOUT
# LIMITATION ANY IMPLIED WARRANTIES OR CONDITIONS OF TITLE, FITNESS FOR
# A PARTICULAR PURPOSE, MERCHANTABLITY OR NON-INFRINGEMENT.
#
# See the Apache Version 2.0 License for specific language governing
# permissions and limitations under the License.
#
#

CC = g++
CFLAGS = -std=c++11 -msse3 -Wno-attributes -Wno-write-strings -O2 -pipe -fno-aggressive-loop-optimizations
LIBS = -lm
OBJDIR = .

OBJ_INT = bit.o numerics.o params.o test.o driver.o wpl_alloc.o utils.o single_thread_queues.o
OBJ_IO  = buf_bit.o buf_chunk.o buf_numerics8.o buf_numerics32.o buf_numerics16.o
OBJ_LIB = 
OBJ_EXT = ext_math.o ext_arr.o 

# lut test.c only contains a main function but has to be linked with everything
OBJ_LUT_ONLY = bit.o numerics.o test.o wpl_alloc.o utils.o

EXECUTABLE = driver
LUT_EXECUTABLE = lutexec

all : driver

driver : $(OBJ_INT) $(OBJ_IO) $(OBJ_LIB) $(OBJ_EXT)
	$(CC) $(CFLAGS) $(EXTRACOPTS) -o $(EXECUTABLE) $+ $(LIBS)

lutexec: $(OBJ_LUT_ONLY) $(OBJ_LIB) $(OBJ_EXT)
	$(CC) $(EXTRACOPTS) -o $(LUT_EXECUTABLE) $+ $(LIBS)

%.o: %.c
	$(CC) $(CFLAGS) -c $< -o $@

clean:
	-rm -f *.o ./*/*.o
	-rm -f *~
	-rm -f $(EXECUTABLE)
	-rm -f *.out
=======
# 
# Copyright (c) Microsoft Corporation
# All rights reserved. 
#
# Licensed under the Apache License, Version 2.0 (the ""License""); you
# may not use this file except in compliance with the License. You may
# obtain a copy of the License at
#
# http://www.apache.org/licenses/LICENSE-2.0
#
# THIS CODE IS PROVIDED ON AN *AS IS* BASIS, WITHOUT WARRANTIES OR
# CONDITIONS OF ANY KIND, EITHER EXPRESS OR IMPLIED, INCLUDING WITHOUT
# LIMITATION ANY IMPLIED WARRANTIES OR CONDITIONS OF TITLE, FITNESS FOR
# A PARTICULAR PURPOSE, MERCHANTABLITY OR NON-INFRINGEMENT.
#
# See the Apache Version 2.0 License for specific language governing
# permissions and limitations under the License.
#
#

CC = g++
CFLAGS = -std=c++11 -msse3 -Wno-attributes -Wno-write-strings -Og # -O2 -pipe -fno-aggressive-loop-optimizations
LIBS = -lm
OBJDIR = .

OBJ_INT = bit.o numerics.o params.o test.o driver.o wpl_alloc.o utils.o
OBJ_IO  = buf_bit.o buf_chunk.o buf_numerics8.o buf_numerics32.o buf_numerics16.o
OBJ_LIB = 
OBJ_EXT = ext_math.o ext_arr.o sora_ext_viterbi.o

# lut test.c only contains a main function but has to be linked with everything
OBJ_LUT_ONLY = bit.o numerics.o test.o wpl_alloc.o utils.o

EXECUTABLE = driver
LUT_EXECUTABLE = lutexec

all : driver

driver : $(OBJ_INT) $(OBJ_IO) $(OBJ_LIB) $(OBJ_EXT)
	$(CC) $(CFLAGS) $(EXTRACOPTS) -o $(EXECUTABLE) $+ $(LIBS)

lutexec: $(OBJ_LUT_ONLY) $(OBJ_LIB) $(OBJ_EXT)
	$(CC) $(EXTRACOPTS) -o $(LUT_EXECUTABLE) $+ $(LIBS)

%.o: %.c
	$(CC) $(CFLAGS) -c $< -o $@

clean:
	-rm -f *.o ./*/*.o
	-rm -f *~
	-rm -f $(EXECUTABLE)
	-rm -f *.out

>>>>>>> 0f068a03
<|MERGE_RESOLUTION|>--- conflicted
+++ resolved
@@ -1,108 +1,52 @@
-<<<<<<< HEAD
-# 
-# Copyright (c) Microsoft Corporation
-# All rights reserved. 
 #
-# Licensed under the Apache License, Version 2.0 (the ""License""); you
-# may not use this file except in compliance with the License. You may
-# obtain a copy of the License at
-#
-# http://www.apache.org/licenses/LICENSE-2.0
-#
-# THIS CODE IS PROVIDED ON AN *AS IS* BASIS, WITHOUT WARRANTIES OR
-# CONDITIONS OF ANY KIND, EITHER EXPRESS OR IMPLIED, INCLUDING WITHOUT
-# LIMITATION ANY IMPLIED WARRANTIES OR CONDITIONS OF TITLE, FITNESS FOR
-# A PARTICULAR PURPOSE, MERCHANTABLITY OR NON-INFRINGEMENT.
-#
-# See the Apache Version 2.0 License for specific language governing
-# permissions and limitations under the License.
-#
-#
-
-CC = g++
-CFLAGS = -std=c++11 -msse3 -Wno-attributes -Wno-write-strings -O2 -pipe -fno-aggressive-loop-optimizations
-LIBS = -lm
-OBJDIR = .
-
-OBJ_INT = bit.o numerics.o params.o test.o driver.o wpl_alloc.o utils.o single_thread_queues.o
-OBJ_IO  = buf_bit.o buf_chunk.o buf_numerics8.o buf_numerics32.o buf_numerics16.o
-OBJ_LIB = 
-OBJ_EXT = ext_math.o ext_arr.o 
-
-# lut test.c only contains a main function but has to be linked with everything
-OBJ_LUT_ONLY = bit.o numerics.o test.o wpl_alloc.o utils.o
-
-EXECUTABLE = driver
-LUT_EXECUTABLE = lutexec
-
-all : driver
-
-driver : $(OBJ_INT) $(OBJ_IO) $(OBJ_LIB) $(OBJ_EXT)
-	$(CC) $(CFLAGS) $(EXTRACOPTS) -o $(EXECUTABLE) $+ $(LIBS)
-
-lutexec: $(OBJ_LUT_ONLY) $(OBJ_LIB) $(OBJ_EXT)
-	$(CC) $(EXTRACOPTS) -o $(LUT_EXECUTABLE) $+ $(LIBS)
-
-%.o: %.c
-	$(CC) $(CFLAGS) -c $< -o $@
-
-clean:
-	-rm -f *.o ./*/*.o
-	-rm -f *~
-	-rm -f $(EXECUTABLE)
-	-rm -f *.out
-=======
-# 
-# Copyright (c) Microsoft Corporation
-# All rights reserved. 
-#
-# Licensed under the Apache License, Version 2.0 (the ""License""); you
-# may not use this file except in compliance with the License. You may
-# obtain a copy of the License at
-#
-# http://www.apache.org/licenses/LICENSE-2.0
-#
-# THIS CODE IS PROVIDED ON AN *AS IS* BASIS, WITHOUT WARRANTIES OR
-# CONDITIONS OF ANY KIND, EITHER EXPRESS OR IMPLIED, INCLUDING WITHOUT
-# LIMITATION ANY IMPLIED WARRANTIES OR CONDITIONS OF TITLE, FITNESS FOR
-# A PARTICULAR PURPOSE, MERCHANTABLITY OR NON-INFRINGEMENT.
-#
-# See the Apache Version 2.0 License for specific language governing
-# permissions and limitations under the License.
-#
-#
-
-CC = g++
-CFLAGS = -std=c++11 -msse3 -Wno-attributes -Wno-write-strings -Og # -O2 -pipe -fno-aggressive-loop-optimizations
-LIBS = -lm
-OBJDIR = .
-
-OBJ_INT = bit.o numerics.o params.o test.o driver.o wpl_alloc.o utils.o
-OBJ_IO  = buf_bit.o buf_chunk.o buf_numerics8.o buf_numerics32.o buf_numerics16.o
-OBJ_LIB = 
-OBJ_EXT = ext_math.o ext_arr.o sora_ext_viterbi.o
-
-# lut test.c only contains a main function but has to be linked with everything
-OBJ_LUT_ONLY = bit.o numerics.o test.o wpl_alloc.o utils.o
-
-EXECUTABLE = driver
-LUT_EXECUTABLE = lutexec
-
-all : driver
-
-driver : $(OBJ_INT) $(OBJ_IO) $(OBJ_LIB) $(OBJ_EXT)
-	$(CC) $(CFLAGS) $(EXTRACOPTS) -o $(EXECUTABLE) $+ $(LIBS)
-
-lutexec: $(OBJ_LUT_ONLY) $(OBJ_LIB) $(OBJ_EXT)
-	$(CC) $(EXTRACOPTS) -o $(LUT_EXECUTABLE) $+ $(LIBS)
-
-%.o: %.c
-	$(CC) $(CFLAGS) -c $< -o $@
-
-clean:
-	-rm -f *.o ./*/*.o
-	-rm -f *~
-	-rm -f $(EXECUTABLE)
-	-rm -f *.out
-
->>>>>>> 0f068a03
+# Copyright (c) Microsoft Corporation
+# All rights reserved.
+#
+# Licensed under the Apache License, Version 2.0 (the ""License""); you
+# may not use this file except in compliance with the License. You may
+# obtain a copy of the License at
+#
+# http://www.apache.org/licenses/LICENSE-2.0
+#
+# THIS CODE IS PROVIDED ON AN *AS IS* BASIS, WITHOUT WARRANTIES OR
+# CONDITIONS OF ANY KIND, EITHER EXPRESS OR IMPLIED, INCLUDING WITHOUT
+# LIMITATION ANY IMPLIED WARRANTIES OR CONDITIONS OF TITLE, FITNESS FOR
+# A PARTICULAR PURPOSE, MERCHANTABLITY OR NON-INFRINGEMENT.
+#
+# See the Apache Version 2.0 License for specific language governing
+# permissions and limitations under the License.
+#
+#
+
+CC = g++
+CFLAGS = -std=c++11 -msse3 -Wno-attributes -Wno-write-strings -Og # -O2 -pipe -fno-aggressive-loop-optimizations
+LIBS = -lm
+OBJDIR = .
+
+OBJ_INT = bit.o numerics.o params.o test.o driver.o wpl_alloc.o utils.o
+OBJ_IO  = buf_bit.o buf_chunk.o buf_numerics8.o buf_numerics32.o buf_numerics16.o
+OBJ_LIB =
+OBJ_EXT = ext_math.o ext_arr.o sora_ext_viterbi.o
+
+# lut test.c only contains a main function but has to be linked with everything
+OBJ_LUT_ONLY = bit.o numerics.o test.o wpl_alloc.o utils.o
+
+EXECUTABLE = driver
+LUT_EXECUTABLE = lutexec
+
+all : driver
+
+driver : $(OBJ_INT) $(OBJ_IO) $(OBJ_LIB) $(OBJ_EXT)
+	$(CC) $(CFLAGS) $(EXTRACOPTS) -o $(EXECUTABLE) $+ $(LIBS)
+
+lutexec: $(OBJ_LUT_ONLY) $(OBJ_LIB) $(OBJ_EXT)
+	$(CC) $(EXTRACOPTS) -o $(LUT_EXECUTABLE) $+ $(LIBS)
+
+%.o: %.c
+	$(CC) $(CFLAGS) -c $< -o $@
+
+clean:
+	-rm -f *.o ./*/*.o
+	-rm -f *~
+	-rm -f $(EXECUTABLE)
+	-rm -f *.out