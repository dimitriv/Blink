--- conflicted
+++ resolved
@@ -121,11 +121,7 @@
 	if (params->inType == TY_SORA)
 	{
 #ifdef SORA_PLATFORM
-<<<<<<< HEAD
-		InitSoraRx(*params);
-=======
 		InitSoraRx(params);
->>>>>>> 36ff5398
 #else
 		fprintf(stderr, "Sora supported only on WinDDK platform.\n");
 		exit(1);
@@ -497,11 +493,7 @@
 	if (params->outType == TY_SORA)
 	{
 #ifdef SORA_PLATFORM
-<<<<<<< HEAD
-		InitSoraTx(*params);
-=======
 		InitSoraTx(params);
->>>>>>> 36ff5398
 #else
 		fprintf(stderr, "Sora supported only on WinDDK platform.\n");
 		exit(1);
