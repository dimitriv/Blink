-- 
-- Copyright (c) Microsoft Corporation
-- All rights reserved. 
--
-- Licensed under the Apache License, Version 2.0 (the ""License""); you
-- may not use this file except in compliance with the License. You may
-- obtain a copy of the License at
--
-- http://www.apache.org/licenses/LICENSE-2.0
--
-- THIS CODE IS PROVIDED ON AN *AS IS* BASIS, WITHOUT WARRANTIES OR
-- CONDITIONS OF ANY KIND, EITHER EXPRESS OR IMPLIED, INCLUDING WITHOUT
-- LIMITATION ANY IMPLIED WARRANTIES OR CONDITIONS OF TITLE, FITNESS FOR
-- A PARTICULAR PURPOSE, MERCHANTABLITY OR NON-INFRINGEMENT.
--
-- See the Apache Version 2.0 License for specific language governing
-- permissions and limitations under the License.
--
--
#pragma once 

#include <externals.blk>
#include <v_mul.blk>



let build_coeff(pcoeffs:arr[64] complex16, ave:int16, delta:int16) = 
  var th:int16;

  th := ave - delta * 26;

  for i in [64-26, 26]
  {
     pcoeffs[i] := complex16{re=cos_int16(th);im=-sin_int16(th)};
     th := th + delta
  };
        
  th := th + delta; -- 0 subcarrier, dc
        
  -- subcarrier 1 - 26
  for i in [1,26]
  {
     pcoeffs[i] := complex16{re=cos_int16(th);im=-sin_int16(th)};
     th := th + delta
  }
in



let comp PilotTrack() = 

{-
  var th1:arr[1] int16;
  var th2:arr[1] int16;
  var th3:arr[1] int16;
  var th4:arr[1] int16;
-}

  var symbol_count:int := 127;
  var avgTheta:int16;
  var delTheta:int16;
  var symbol:arr[64] complex16;
  var re32:arr[64] int;
  var im32:arr[64] int;

  var compCoeffs:arr[64] complex16;
  var sCFO_tracker:int16 := 0;
  var sSFO_tracker:int16 := 0;
  var sCFO_comp:int16 := 0;
  var sSFO_comp:int16 := 0;
  var symbol_out:arr[64] complex16;

  var pilotSgn:arr[128] int := 
        {0,  0,  0, -1, -1, -1,  0, -1, -1, -1, -1,  0,  0, -1,  0, -1, 
        -1,  0,  0, -1,  0,  0, -1,  0,  0,  0,  0,  0,  0, -1,  0,  0, 
         0, -1,  0,  0, -1, -1,  0,  0,  0, -1,  0, -1, -1, -1,  0, -1, 
         0, -1, -1,  0,  0, -1,  0,  0,  0,  0,  0, -1, -1,  0,  0, -1, 
        -1,  0, -1,  0, -1,  0,  0, -1, -1, -1,  0,  0, -1, -1, -1, -1, 
         0, -1, -1,  0, -1,  0,  0,  0,  0, -1,  0, -1,  0, -1,  0, -1, 
        -1, -1, -1, -1,  0, -1,  0,  0, -1,  0, -1,  0,  0,  0, -1, -1, 
         0, -1, -1, -1,  0,  0,  0, -1, -1, -1, -1, -1, -1, -1,  0,  0};

  var rotate_coeffs:arr[64] complex16;


  -- We average over 4 last pilots to compensate for deep fades
  var pilot_hist:arr[16] complex16;
  var cnt : int;

  -- Init
  do {
    cnt := 0;
    zero_complex16(pilot_hist);
    for i in [0,64] {
       compCoeffs[i] := complex16{re=32500;im=0}
    }
  };



  repeat seq{

    (symbol_in:arr[64] complex16) <- takes 64;

    -- Compensate phase shift
     do {
-- BOZIDAR: This is frequency correction code that is not fully debugged
-- so we disable it for the moment
--        v_mul_complex16(symbol,symbol_in,compCoeffs,15);
        symbol := symbol_in;
     };

<<<<<<< HEAD
     -- var symbol_out:arr[64] complex16;

=======
>>>>>>> 00efdc39
     -- Calculate the subsequent phase shift
     do {
       cnt := cnt + 1;

       -- Calculate pilots
       let p1 = if (pilotSgn[symbol_count] == -1) then complex16{re=-symbol[64-21].re; im=-symbol[64-21].im}
                else complex16{re=symbol[64-21].re;  im=symbol[64-21].im};
       let p2 = if (pilotSgn[symbol_count] == -1) then complex16{re=-symbol[64-7].re; im=-symbol[64-7].im}
                else complex16{re=symbol[64-7].re;  im=symbol[64-7].im};
       let p3 = if (pilotSgn[symbol_count] == -1) then complex16{re=-symbol[7].re; im=-symbol[7].im}
                else complex16{re=symbol[7].re;  im=symbol[7].im};
       let p4 = if (pilotSgn[symbol_count] == -1) then complex16{re=-symbol[21].re; im=-symbol[21].im}
                else complex16{re=symbol[21].re;  im=symbol[21].im};

       -- Store last 4 values of each pilot
       pilot_hist[0,15] := pilot_hist[1,15];
       pilot_hist[3]  := complex16{re=p1.re >> 2; im=p1.im >> 2};
       pilot_hist[7]  := complex16{re=p2.re >> 2; im=p2.im >> 2};
       pilot_hist[11] := complex16{re=p3.re >> 2; im=p3.im >> 2};
       pilot_hist[15] := complex16{re=p4.re >> 2; im=p4.im >> 2};

       -- Find averages
       let s1 = if (cnt < 5) then p1 else v_sum_complex16(pilot_hist[0,4]) in 
       let s2 = if (cnt < 5) then p2 else v_sum_complex16(pilot_hist[4,4]) in 
       let s3 = if (cnt < 5) then p3 else v_sum_complex16(pilot_hist[8,4]) in 
       let s4 = if (cnt < 5) then p4 else v_sum_complex16(pilot_hist[12,4]) in 

       let th1 = atan2_int16( s1.im, s1.re) in
       let th2 = atan2_int16( s2.im, s2.re) in
       let th3 = atan2_int16( s3.im, s3.re) in 
       let th4 = atan2_int16( -s4.im, -s4.re) in 

 

       symbol_count := symbol_count + 1;
       if (symbol_count >= 127) then {
          symbol_count := 0
       };

       avgTheta := (th1 + th2 + th3 + th4)/4;
       delTheta := ((th3 - th1) / (21 + 7) + (th4 - th2) / (21 + 7)) >> 1;


       build_coeff(rotate_coeffs, avgTheta, delTheta);
       
       -- Compensate pilots
       v_mul_complex16(symbol_out[0,28], symbol[0,28], rotate_coeffs[0,28],15);
       v_mul_complex16(symbol_out[36,28],symbol[36,28],rotate_coeffs[36,28],15);


       sCFO_tracker := sCFO_tracker + avgTheta >> 2;
       sSFO_tracker := sSFO_tracker + delTheta >> 2;
       sCFO_comp := sCFO_comp + avgTheta + sCFO_tracker;
       sSFO_comp := sSFO_comp + delTheta + sSFO_tracker;

       build_coeff (compCoeffs, sCFO_comp, sSFO_comp )

       -- DEBUG
{-
       if (cnt < 10) then 
       {
         print "cnt: ", cnt, " D: ", pilotSgn[symbol_count-1], " th: ", double(th1)/32768.0, ", ", 
               double(th2)/32768.0, ", ", double(th3)/32768.0, ", ", double(th4)/32768.0;
         println " avgTheta: ", avgTheta, " delTheta: ", delTheta;

         println "cnt: ", cnt, ", ", symbol[64-21], symbol[64-7], symbol[7], symbol[21];
       }
-}
     };

     emits symbol_out
   }

in<|MERGE_RESOLUTION|>--- conflicted
+++ resolved
@@ -68,7 +68,6 @@
   var sSFO_tracker:int16 := 0;
   var sCFO_comp:int16 := 0;
   var sSFO_comp:int16 := 0;
-  var symbol_out:arr[64] complex16;
 
   var pilotSgn:arr[128] int := 
         {0,  0,  0, -1, -1, -1,  0, -1, -1, -1, -1,  0,  0, -1,  0, -1, 
@@ -110,11 +109,8 @@
         symbol := symbol_in;
      };
 
-<<<<<<< HEAD
-     -- var symbol_out:arr[64] complex16;
+     var symbol_out:arr[64] complex16;
 
-=======
->>>>>>> 00efdc39
      -- Calculate the subsequent phase shift
      do {
        cnt := cnt + 1;
