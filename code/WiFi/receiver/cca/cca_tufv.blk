-- 
-- Copyright (c) Microsoft Corporation
-- All rights reserved. 
--
-- Licensed under the Apache License, Version 2.0 (the ""License""); you
-- may not use this file except in compliance with the License. You may
-- obtain a copy of the License at
--
-- http://www.apache.org/licenses/LICENSE-2.0
--
-- THIS CODE IS PROVIDED ON AN *AS IS* BASIS, WITHOUT WARRANTIES OR
-- CONDITIONS OF ANY KIND, EITHER EXPRESS OR IMPLIED, INCLUDING WITHOUT
-- LIMITATION ANY IMPLIED WARRANTIES OR CONDITIONS OF TITLE, FITNESS FOR
-- A PARTICULAR PURPOSE, MERCHANTABLITY OR NON-INFRINGEMENT.
--
-- See the Apache Version 2.0 License for specific language governing
-- permissions and limitations under the License.
--
--
#include <externals.blk> 
#include <v_correlate.blk>
#include <abs.blk>
#include <conj.blk>
#include "../../const.blk"

#define NO_REP           9
#define NO_REP_M_1       8

#define CORR_LEN        16


-- Use this define to debug CCA output after every input read
--#define CCA_TUFV_DEBUG_OUTPUT
-- Uncomment to plot outputs using test_cca
--#define CCA_DEBUG_PLOT

-- Measured to PC in bozidar's office on the 1st floor
-- iEnergy: idle=260, Sora12 sine: 13k, Sora12 pkt: 4k, Sora MSR roof sine: 1k, Sora MSR pkt: 400
-- maxCorr: idle: 16k, Sora12 sine: 400k, Sora12 pkt: 70k, Sora MSR roof sine: 30k, Sora MSR pkt: 22k



let norm_shift = 7 in 


-- Same as in transmitter/createPreamble, except that it is at a lower sampling rate
fun createSTSinTime() {
  var sts : arr[64] complex16;
  var sts_time : arr[320] complex16;

  let sts_mod = int16(double(bpsk_mod_11a) * 1.472) in

  -- Reset everything - otherwise we might have an ambiguous preamble
  zero_complex16(sts);

  -- short training symbol
  sts[4]   := complex16{re=-sts_mod; im=-sts_mod};
  sts[8]   := complex16{re=-sts_mod; im=-sts_mod};
  sts[12]  := complex16{re=sts_mod; im=sts_mod};
  sts[16]  := complex16{re=sts_mod; im=sts_mod};
  sts[20]  := complex16{re=sts_mod; im=sts_mod};
  sts[24]  := complex16{re=sts_mod; im=sts_mod};

  sts[40] := complex16{re=sts_mod; im=sts_mod};
  sts[44] := complex16{re=-sts_mod; im=-sts_mod};
  sts[48] := complex16{re=sts_mod; im=sts_mod};
  sts[52] := complex16{re=-sts_mod; im=-sts_mod};
  sts[56] := complex16{re=-sts_mod; im=-sts_mod};
  sts[60] := complex16{re=sts_mod; im=sts_mod};

  sts_time[0, 64] := sora_ifft(sts);
  sts_time[64,64] := sts_time[0,64];
  sts_time[128,32] := sts_time[0,32];

  return sts_time;
} in


fun InitCorrPattern() {
  var pattern : arr[CORR_LEN*CORR_LEN] complex16;
  var preamble : arr[64] complex16;


  -- let sts = createSTSinTime() in 
  let sts = createSTSinTime() in 
  for i in [0, 64] {
    preamble[i] := sts[i];
  };

  v_shift_right_complex16(preamble, preamble, norm_shift);

  -- cyclic shift - stores all possible preamble shifts of length 16 in the pattern
  for i in [0,CORR_LEN] {
    pattern[i*CORR_LEN, CORR_LEN] := preamble[i,CORR_LEN];
  }

  return pattern;
} in



-- Detection using Tufvesson algorithm
-- Tufvesson et al, Time and Frequency Synchronization using PN-Sequence Preambles, VTC 99

<<<<<<< HEAD
let comp cca(energy_threshold : int32) = 
=======
fun comp cca() {
>>>>>>> ec62ad25
   var pattern : arr[CORR_LEN*CORR_LEN] complex16;
   var corr : int32;
   var maxCorr : int32;
   var maxInd : int16;   
   var input : arr[CORR_LEN] complex16;
   var mul_hist : arr[CORR_LEN*CORR_LEN] complex32;
   var corr_hist : arr[NO_REP*CORR_LEN] int32;
   var oldOldCorr : int32 := 0;
   var oldCorr : int32 := 0;
   var oldInd : int16 := 0;
   var oldOldInd : int16 := 0;
   var noInc : int16 := 0;
   var detected : bool := false; 
   var iterind : int32 := 0;

   -- calcEnergy related
   var gesw : arr[4] int;
   var iEnergy : int := 0;
   var iNoise : int := 0;
   var initial_idle : bool := false;
   var idle_cnt : int := 0;

   -- return param
   var ret : struct CCAParams;

   -- DEBUG
   var debCorr : int32;
   var debCorr2 : int32;



   fun calcEnergy(x : arr complex16) {
     var ge : int;
     var xcopy:arr[length(x)] complex16;
     var iEnergy : int := 0;
     var re32:arr[length(x)] int32;
     var im32:arr[length(x)] int32;

     v_shift_right_complex16(xcopy,x,2);
     v_shift_right_complex16(xcopy,xcopy,2);

     v_conj_mul_complex16_int32(re32, im32, xcopy, xcopy);
     iEnergy := v_sum_int32(re32);
     return (iEnergy)
<<<<<<< HEAD
   in    
=======

   } in    
>>>>>>> ec62ad25


{
   do {
      pattern := InitCorrPattern();
      zero_int32(corr_hist);
      zero_complex32(mul_hist);
      zero_int32(gesw);
   }

#ifndef CCA_TUFV_DEBUG_OUTPUT
   -- To avoid detecting during the tail of the last received packet
   -- make sure you first wait until the energy has gone down.
   until initial_idle == true {
     x <- takes CORR_LEN;

     do {
       iEnergy := calcEnergy(x);      
       if (iEnergy < energy_threshold) then {
         idle_cnt := idle_cnt + 1;
       } else {
         idle_cnt := 0;
       }
       if (idle_cnt >= 20) then { 
         initial_idle := true;
         iNoise := iEnergy;
         iterind := 0;
       }
       iterind := iterind + 1;
     }
   }
#endif


-- TODO: Here, we should not use the absolute value of energy_threshold
-- Noise floor can be very different in different environment (indoor vs outdoor)
-- and it is difficult to set the threshold correctly
-- Instead, we should use the ration of maxCorr / iEnergy to decide on detection.

#ifndef CCA_TUFV_DEBUG_OUTPUT
   until detected == true {
     x <- takes CORR_LEN;

     do {
       v_shift_right_complex16(input, x, norm_shift);

       iEnergy := calcEnergy(x);      

       maxCorr := 0;
       for i in [0, CORR_LEN] {
          let corrc = v_correlate(pattern[i*CORR_LEN,CORR_LEN], input) in
          let corrmul = corrc * conj_complex32(mul_hist[i]) in 
          let corri = (abs_int32(corrmul.re) + abs_int32(corrmul.im)) in 
          mul_hist[i] := corrc;

          corr_hist[i*NO_REP,NO_REP_M_1] := corr_hist[i*NO_REP+1,NO_REP_M_1];
          corr_hist[i*NO_REP+NO_REP-1] := corri;

          corr :=0;
          for j in [0,NO_REP] {
            corr := corr + corr_hist[i*NO_REP+j];
          }

          if (corr > maxCorr) then {
             maxCorr := corr;
             debCorr := corri;
             maxInd := int16(i);
          }
       }

       -- Because of repeating preamble we should have a certain number of consecutive 
       -- increases before declaring the peak - start of a packet
       if (iEnergy > energy_threshold && noInc > 4 && (oldCorr > maxCorr || oldInd != maxInd)) then {
          detected := true;
       }

       if (oldOldCorr < oldCorr && oldCorr < maxCorr && oldOldInd == oldInd && oldInd == maxInd) then {
          noInc := noInc + 1;
       } else {
          noInc := 0;
       }

       oldOldCorr := oldCorr;
       oldCorr := maxCorr;
       oldOldInd := oldInd;
       oldInd := maxInd;

       iterind := iterind + 1;
     }


#else
   -- DEBUG code used to debug every output of correlator

   until detected == true {
     x <- takes CORR_LEN;

     do {
       v_shift_right_complex16(input, x, norm_shift);
       iEnergy := calcEnergy(x);      
       maxCorr := 0;
     }

     for i in [0, CORR_LEN] {
        do{
          let corrc = v_correlate(pattern[i*CORR_LEN,CORR_LEN], input) in
          let corrmul = corrc * conj_complex32(mul_hist[i]) in 
          -- let corrmul = corrc in
          let corri = (abs_int32(corrmul.re) + abs_int32(corrmul.im)) in 
          mul_hist[i] := corrc;

          corr_hist[i*NO_REP,NO_REP_M_1] := corr_hist[i*NO_REP+1,NO_REP_M_1];
          corr_hist[i*NO_REP+NO_REP-1] := corri;

          corr :=0;
          for j in [0,NO_REP] {
            corr := corr + corr_hist[i*NO_REP+j];
          }

          if (corr > maxCorr) then {
             maxCorr := corr;
             debCorr := corri;
             maxInd := int16(i);
          }

          debCorr := corri;
          debCorr2 := corr;

       }

#ifdef CCA_DEBUG_PLOT
       emit iEnergy;
#else
       emit debCorr;
--       emit debCorr2;
       emit iEnergy;
       emit maxCorr;
#endif

    }
    do{
       -- Because of repeating preamble we should have a certain number of consecutive 
       -- increases before declaring the peak - start of a packet
       if (iEnergy > energy_threshold && noInc > 4 && (oldCorr > maxCorr || oldInd != maxInd)) then {
#ifdef CCA_DEBUG_PLOT
-- DEBUG (we ignore detections in debug mode to be able to plot it all)
          detected := false;
#else
          detected := true;
#endif
       }

       if (oldOldCorr < oldCorr && oldCorr < maxCorr && oldOldInd == oldInd && oldInd == maxInd) then {
          noInc := noInc + 1;
       } else {
          noInc := 0;
       }

       oldOldCorr := oldCorr;
       oldCorr := maxCorr;
       oldOldInd := oldInd;
       oldInd := maxInd;

       iterind := iterind + 1;
    }
#endif    



{-
     emit maxCorr;
     emit int32(noInc);
--     emit int32(maxInd);
     emit iEnergy;
-}

   }

  do {
    ret.noSamples := (16*iterind + int(oldInd));
    ret.shift := oldInd;
    ret.energy := iEnergy;
    ret.noise := iNoise;
    ret.maxCorr := maxCorr;
  };

  return ret;
}
} in







<|MERGE_RESOLUTION|>--- conflicted
+++ resolved
@@ -102,11 +102,7 @@
 -- Detection using Tufvesson algorithm
 -- Tufvesson et al, Time and Frequency Synchronization using PN-Sequence Preambles, VTC 99
 
-<<<<<<< HEAD
-let comp cca(energy_threshold : int32) = 
-=======
-fun comp cca() {
->>>>>>> ec62ad25
+fun comp cca(energy_threshold : int32) { 
    var pattern : arr[CORR_LEN*CORR_LEN] complex16;
    var corr : int32;
    var maxCorr : int32;
@@ -151,12 +147,7 @@
      v_conj_mul_complex16_int32(re32, im32, xcopy, xcopy);
      iEnergy := v_sum_int32(re32);
      return (iEnergy)
-<<<<<<< HEAD
-   in    
-=======
-
    } in    
->>>>>>> ec62ad25
 
 
 {
