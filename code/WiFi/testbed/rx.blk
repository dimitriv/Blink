#define LTS_ACCURATE
--#define RADIO
#define DO_DECODING
--#define FAST



#include <externals.blk>
#include "../const.blk"
#include "../receiver/cca/cca_tufv.blk"
#include "../receiver/OFDM/LTS.blk"
#include "../receiver/removeDC.blk"
#include "../receiver/OFDM/DataSymbol.blk"
#include "../receiver/OFDM/FreqCompensation.blk"
#include "../receiver/OFDM/FFT.blk"
#include "../receiver/OFDM/ChannelEqualization.blk"
#include "../receiver/OFDM/PilotTrack.blk"
#include "../receiver/OFDM/GetData.blk"

#ifdef DO_DECODING
#include "../receiver/decoding/DecodePLCP.blk"
#include "../receiver/decoding/Decode.blk"
#include "../transmitter/crc.blk"
#endif


-- External function to return parameters to MAC
let external MAC_cca_write(energy : int32, noise : int32, detected : bool) : () in
--let external MAC_cca_read() : int32 in



<<<<<<< HEAD
let comp detectPreamble() = 
  (removeDC() >>> cca())
in 
=======
fun comp detectPreamble(energy_threshold : int32) {
  (removeDC() >>> cca(energy_threshold))
} in 
>>>>>>> 419e3cd7



#ifdef DO_DECODING
fun comp processCRC(hdata : struct HeaderInfo) {
var retCRC: arr[8] bit; 
var retMod: arr[8] bit; 
var retEnc: arr[8] bit; 
var retSize: arr[16] bit; 
var tmp: arr[2] int8;

  (c : arr[4] bit) <- crc(hdata.len, false); 
  crc <- check_crc(c);

  -- The following sends packet data to MAC
  do {
     -- CRC
     if (crc) then {
        tmp[0] := 1;
     } else {
        tmp[0] := 0;
     }
     int8_to_bits(retCRC, tmp[0,1]);

     -- Modulation
     tmp[0] := int8(hdata.modulation);
     int8_to_bits(retMod, tmp[0,1]);

     -- Coding
     tmp[0] := int8(hdata.coding);
     int8_to_bits(retEnc, tmp[0,1]);

     -- Size
     tmp[0] := int8(hdata.len % 256);
     tmp[1] := int8(hdata.len / 256);
     int8_to_bits(retSize, tmp[0,2]);
  } 
  emits retCRC;
  emits retMod;
  emits retEnc;
  emits retSize;
} in

fun comp receiveBits() {
var cnt : int := 0;
       seq { hdata <- DecodePLCP()
           ; Decode(hdata) >>> processCRC(hdata)
           }
} in
#endif




fun comp pad() {
  times 500 {
    emit complex16{re=0; im=0};
  };
  repeat{
    x<-take;
    emit x;
  }
} in



fun comp skip() {
  times 1 {
<<<<<<< HEAD
  -- times 30000 * 16 {
     x<- take;
  }
=======
     take;
  };
>>>>>>> 419e3cd7

  repeat {
    x<- take;
    emit x;
  }  
} in


{-
fun comp test() {
var xcopy:arr[4] complex16;
var re32:arr[4] int32;
var im32:arr[4] int32;
var iEnergy : int := 0;

repeat{
  (x : arr[4] complex16) <- takes 4;
  do{
     v_shift_right_complex16(xcopy,x,2);
     v_shift_right_complex16(xcopy,xcopy,2);

     v_conj_mul_complex16_int32(re32, im32, xcopy, xcopy);
     iEnergy := v_sum_int32(re32);

    -- if (iEnergy > 10000) then 
    if (x[0].re > 1000) then 
    {
      println iEnergy, " ", x;
    }
  }
}
} in
-}

{-
fun comp test() {
  repeat{
    (x:arr[50000] complex16) <- takes 50000;
    do{dbgplot_complex_line(x, 1)};
  }
} in
-}


-- read[complex16] >>> test() >>> write[bit]



<<<<<<< HEAD
let comp amp() = 
=======
{-
read[complex16] >>> 
   times 10000 {x<-take; emit x}
>>> write
-}


{-
read[complex16] >>> 
  skip() >>>
#ifndef RADIO
  pad() >>>
#endif
--  {det <- detectPreamble(200)}
  {det <- detectPreamble(2000000)}
>>> write
-}


fun comp amp() {
>>>>>>> 419e3cd7
repeat{
  (x : complex16) <- take;
  let const = 1;
  emit complex16{re = x.re * const; im = x.im * const};
  --emit complex16{re = x.re / const; im = x.im / const};
}
} in


{-
read[complex16] >>> 
   times 10000 {x<-take; emit x}
>>> write
-}



{-
read[complex16] >>> 
  skip() >>>
  {det <- detectPreamble()
        ; do{println "Detected at: ", det.noSamples, ", shift: ", det.shift, 
                     ", energy: ", det.energy, ", noise: ", det.noise, ", maxCorr: ", det.maxCorr}
  }
>>> write
-}




-- No repeat here, it happens at the MAC level
   read >>> 
#ifndef RADIO 
   repeat{
#endif
       seq{ det<-detectPreamble()
          ; do{MAC_cca_write(det.energy, det.noise, not det.timeout)}
       #ifndef FAST
          ; do{println "Detected at: ", det.noSamples, ", shift: ", det.shift, 
                       ", energy: ", det.energy, ", noise: ", det.noise, ", maxCorr: ", det.maxCorr}
       #endif
          ; if (not det.timeout) then {
              params <- (LTS(det.shift, det.maxCorr));
              DataSymbol(det.shift) 
                >>> FFT() 
                >>> ChannelEqualization(params)
                >>> PilotTrack() 
                >>> GetData()
              #ifdef DO_DECODING
                >>> receiveBits()
              #endif
            }
          }
#ifndef RADIO 
   }
#endif
   >>> write
<|MERGE_RESOLUTION|>--- conflicted
+++ resolved
@@ -30,15 +30,9 @@
 
 
 
-<<<<<<< HEAD
-let comp detectPreamble() = 
+fun comp detectPreamble() {
   (removeDC() >>> cca())
-in 
-=======
-fun comp detectPreamble(energy_threshold : int32) {
-  (removeDC() >>> cca(energy_threshold))
 } in 
->>>>>>> 419e3cd7
 
 
 
@@ -107,14 +101,8 @@
 
 fun comp skip() {
   times 1 {
-<<<<<<< HEAD
-  -- times 30000 * 16 {
-     x<- take;
-  }
-=======
      take;
   };
->>>>>>> 419e3cd7
 
   repeat {
     x<- take;
@@ -163,30 +151,7 @@
 
 
 
-<<<<<<< HEAD
-let comp amp() = 
-=======
-{-
-read[complex16] >>> 
-   times 10000 {x<-take; emit x}
->>> write
--}
-
-
-{-
-read[complex16] >>> 
-  skip() >>>
-#ifndef RADIO
-  pad() >>>
-#endif
---  {det <- detectPreamble(200)}
-  {det <- detectPreamble(2000000)}
->>> write
--}
-
-
 fun comp amp() {
->>>>>>> 419e3cd7
 repeat{
   (x : complex16) <- take;
   let const = 1;
